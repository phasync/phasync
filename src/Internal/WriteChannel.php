<<<<<<< HEAD
<?php

namespace phasync\Internal;

use phasync\WriteChannelInterface;

/**
 * This object is the writable end of a phasync channel.
 */
final class WriteChannel implements WriteChannelInterface
{
    private ChannelBackendInterface $channel;

    public function __construct(ChannelBackendInterface $channel)
    {
        $this->channel = $channel;
    }

    public function getSelectManager(): SelectManager
    {
        return $this->channel->getSelectManager();
    }

    public function __destruct()
    {
        $this->close();
    }

    public function close(): void
    {
        $this->channel->close();
    }

    public function isClosed(): bool
    {
        return $this->channel->isClosed();
    }

    public function write(\Serializable|array|string|float|int|bool $value): void
    {
        $this->channel->write($value);
    }

    public function isWritable(): bool
    {
        return $this->channel->isWritable();
    }

    public function selectWillBlock(): bool
    {
        return $this->channel->writeWillBlock();
    }
}
=======
<?php
namespace phasync\Internal;

use phasync\CancelledException;
use phasync\WriteChannelInterface;
use Serializable;

/**
 * This object is the writable end of a phasync channel.
 * 
 * @package phasync\Internal
 */
final class WriteChannel implements WriteChannelInterface {
    private int $id;

    private ChannelBackendInterface $channel;

    public function __construct(ChannelBackendInterface $channel) {
        $this->id = \spl_object_id($this);
        $this->channel = $channel;
    }

    public function activate(): void {
        $this->channel->activate();
    }


    public function await(): void {
        if ($this->selectWillBlock()) {
            $this->channel->getSelectManager()->await();
        }
    }

    public function getSelectManager(): SelectManager {
        return $this->channel->getSelectManager();
    }

    public function __destruct() {
        $this->close();
    }

    public function close(): void {
        $this->channel->close();
    }

    public function isClosed(): bool {
        return $this->channel->isClosed();
    }

    public function write(Serializable|array|string|float|int|bool $value): void {
        $this->channel->write($value);
    }

    public function isWritable(): bool {
        return $this->channel->isWritable();
    }

    public function selectWillBlock(): bool {
        return $this->channel->writeWillBlock();
    }
}
>>>>>>> 74f2e9b9
<|MERGE_RESOLUTION|>--- conflicted
+++ resolved
@@ -1,58 +1,3 @@
-<<<<<<< HEAD
-<?php
-
-namespace phasync\Internal;
-
-use phasync\WriteChannelInterface;
-
-/**
- * This object is the writable end of a phasync channel.
- */
-final class WriteChannel implements WriteChannelInterface
-{
-    private ChannelBackendInterface $channel;
-
-    public function __construct(ChannelBackendInterface $channel)
-    {
-        $this->channel = $channel;
-    }
-
-    public function getSelectManager(): SelectManager
-    {
-        return $this->channel->getSelectManager();
-    }
-
-    public function __destruct()
-    {
-        $this->close();
-    }
-
-    public function close(): void
-    {
-        $this->channel->close();
-    }
-
-    public function isClosed(): bool
-    {
-        return $this->channel->isClosed();
-    }
-
-    public function write(\Serializable|array|string|float|int|bool $value): void
-    {
-        $this->channel->write($value);
-    }
-
-    public function isWritable(): bool
-    {
-        return $this->channel->isWritable();
-    }
-
-    public function selectWillBlock(): bool
-    {
-        return $this->channel->writeWillBlock();
-    }
-}
-=======
 <?php
 namespace phasync\Internal;
 
@@ -113,5 +58,4 @@
     public function selectWillBlock(): bool {
         return $this->channel->writeWillBlock();
     }
-}
->>>>>>> 74f2e9b9
+}