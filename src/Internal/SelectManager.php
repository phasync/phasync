<?php
<<<<<<< HEAD

namespace phasync\Internal;
=======
namespace phasync\Internal;

use phasync;
use phasync\TimeoutException;
use stdClass;
use Throwable;

/**
 * SelectManager provides functionality for awaiting multiple selectables
 * simultaneously without polling.
 * 
 * @internal
 * @package phasync\Internal
 */
final class SelectManager {
>>>>>>> 74f2e9b9

final class SelectManager
{
    private bool $hasFlags = false;
    private array $flags   = [];

<<<<<<< HEAD
    public function addFlag(object $flag): void
    {
        $this->hasFlags                     = true;
        $this->flags[\spl_object_id($flag)] = $flag;
    }

    public function removeFlag(object $flag): void
    {
=======
    /**
     * Block the current coroutine until the select manager becomes
     * selectable.
     * 
     * @return void 
     * @throws TimeoutException 
     * @throws Throwable 
     */
    public function await(): void {
        phasync::awaitFlag($this);
    }

    /**
     * Add a flag which will be raised when this object becomes
     * non-blocking.
     * 
     * @param object $flag 
     * @return void 
     */
    public function addFlag(object $flag): void {
        $this->hasFlags = true;
        $this->flags[\spl_object_id($flag)] = $flag;
    }

    /**
     * Remove the flag
     * 
     * @param object $flag 
     * @return void 
     */
    public function removeFlag(object $flag): void {
>>>>>>> 74f2e9b9
        unset($this->flags[\spl_object_id($flag)]);
        $this->hasFlags = !empty($this->flags);
    }

<<<<<<< HEAD
    public function notify(): void
    {
=======
    public function notify(): void {
        phasync::raiseFlag($this);
>>>>>>> 74f2e9b9
        if (!$this->hasFlags) {
            return;
        }
        foreach ($this->flags as $key => $flag) {
            \phasync::raiseFlag($flag);
            unset($this->flags[$key]);
        }
        $this->hasFlags = false;
    }
}<|MERGE_RESOLUTION|>--- conflicted
+++ resolved
@@ -1,8 +1,5 @@
 <?php
-<<<<<<< HEAD
 
-namespace phasync\Internal;
-=======
 namespace phasync\Internal;
 
 use phasync;
@@ -18,14 +15,10 @@
  * @package phasync\Internal
  */
 final class SelectManager {
->>>>>>> 74f2e9b9
 
-final class SelectManager
-{
     private bool $hasFlags = false;
     private array $flags   = [];
 
-<<<<<<< HEAD
     public function addFlag(object $flag): void
     {
         $this->hasFlags                     = true;
@@ -34,7 +27,7 @@
 
     public function removeFlag(object $flag): void
     {
-=======
+
     /**
      * Block the current coroutine until the select manager becomes
      * selectable.
@@ -66,18 +59,12 @@
      * @return void 
      */
     public function removeFlag(object $flag): void {
->>>>>>> 74f2e9b9
         unset($this->flags[\spl_object_id($flag)]);
         $this->hasFlags = !empty($this->flags);
     }
 
-<<<<<<< HEAD
-    public function notify(): void
-    {
-=======
     public function notify(): void {
         phasync::raiseFlag($this);
->>>>>>> 74f2e9b9
         if (!$this->hasFlags) {
             return;
         }
