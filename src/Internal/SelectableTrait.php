<?php

namespace phasync\Internal;

trait SelectableTrait
{
    protected ?SelectManager $selectManager = null;

<<<<<<< HEAD
    public function getSelectManager(): SelectManager
    {
=======
    public function await(): void {
        if ($this->selectWillBlock()) {
            $this->getSelectManager()->await();
        }
    }

    public function getSelectManager(): SelectManager {
>>>>>>> 74f2e9b9
        if (!$this->selectManager) {
            $this->selectManager = new SelectManager();
        }

        return $this->selectManager;
    }

    abstract public function selectWillBlock(): bool;
}<|MERGE_RESOLUTION|>--- conflicted
+++ resolved
@@ -6,10 +6,6 @@
 {
     protected ?SelectManager $selectManager = null;
 
-<<<<<<< HEAD
-    public function getSelectManager(): SelectManager
-    {
-=======
     public function await(): void {
         if ($this->selectWillBlock()) {
             $this->getSelectManager()->await();
@@ -17,7 +13,6 @@
     }
 
     public function getSelectManager(): SelectManager {
->>>>>>> 74f2e9b9
         if (!$this->selectManager) {
             $this->selectManager = new SelectManager();
         }
