--- conflicted
+++ resolved
@@ -1,428 +1,3 @@
-<<<<<<< HEAD
-<?php
-
-namespace phasync;
-
-use Exception;
-use Fiber;
-use phasync;
-
-/**
- * In addition to the functions defined here, the following classes
- * exist for managing the execution:
- *
- * {@see WaitGroup} is an effective way for waiting until
- * multiple coroutines have completed a task. It provides a similar
- * feature as Promise::all() for promise based asynchronous
- * applications.
- *
- * {@see Channel} is a utility for passing information between
- * coroutines. Channel provides a readable and a writable end. Multiple
- * coroutines can write and read, but messages will only be received
- * by one of the readers (the first available reader). Writers and readers
- * will block if there are no available readers or writers. Channels can
- * be buffered, which will allow a limited number of messages to be
- * stored in queue for an available reader.
- *
- * {@see phasync\Channel::select()} to enable a single coroutine to read
- * from multiple channels via a simple switch statement. Example:
- *
- * ```
- * switch (Channel::select($reader1, $reader2, $writer1)) {
- *   case $reader1: // Data is available on reader1, or it is failed (no writers exist)
- *   case $reader2: // Data is available on reader2, or it is failed (no writers exist)
- *   case $writer1: // Writing to $writer1 will not block because a reader is available to read
- * }
- * ```
- *
- * {@see Publisher} is a utility similar to Channel but where
- * all messages are received by all readers. This can be used for example
- * to broadcast messages or events to subscribers. All messages published
- * will be buffered, so only readers will be blocked when trying to read
- * from a publisher that has no new messages.
- */
-
-/**
- * Run a coroutine synchronously, and await the result. You can
- * nest calls to run() within other coroutines.
- *
- * @param array $args
- *
- * @throws \FiberError
- * @throws \Throwable
- */
-function run(\Closure $coroutine, mixed ...$args): mixed
-{
-    return \phasync::run($coroutine, $args);
-}
-
-/**
- * Run a coroutine asynchronously. The return value is a {@see Fiber}
- * instance. You can use {@see await()} to resolve the return value.
- *
- * @param array $args
- *
- * @throws \FiberError
- * @throws \Throwable
- */
-function go(\Closure $coroutine, mixed ...$args): \Fiber
-{
-    return \phasync::go($coroutine, ...$args);
-}
-
-/**
- * Wait for a coroutine to complete and return the result. If exceptions
- * are thrown in the coroutine, they will be thrown here.
- *
- * @throws \Throwable
- */
-function await(\Fiber $fiber): mixed
-{
-    return \phasync::await($fiber);
-}
-
-/**
- * Pause execution from within a coroutine, allowing other coroutines
- * to act.
- *
- * @throws \FiberError
- * @throws \Throwable
- */
-function sleep(float $seconds=0): void
-{
-    \phasync::sleep($seconds);
-}
-
-/**
- * Pause the coroutine until there are no coroutines that will run immediately,
- * effectively waiting until the entire application is waiting for IO operations
- * or timers to complete.
- */
-function idle(?float $timeout=null): void
-{
-    \phasync::idle($timeout);
-}
-
-/**
- * Asynchronously read a file contents, similar to {@see \file_get_contents()}.
- * Whenever IO blocks, other coroutines will be allowed to continue processing.
- *
- * @throws \Exception
- * @throws \FiberError
- * @throws \Throwable
- *
- * @return string
- */
-function file_get_contents(string $filename): string|false
-{
-    if (!\Fiber::getCurrent()) {
-        return \file_get_contents($filename);
-    }
-    $fp = \fopen($filename, 'r');
-    if (!$fp) {
-        throw new \Exception("Unable to open file '$filename'");
-    }
-
-    \stream_set_blocking($fp, false);
-    $content = '';
-
-    try {
-        while (!\feof($fp)) {
-            // Assume `readable` is a function that waits until the file pointer is readable.
-            $buffer = fread($fp, 65536);
-            if (false === $buffer) {
-                throw new \Exception("Read error with file '$filename'");
-            }
-            $content .= $buffer;
-        }
-
-        return $content;
-    } finally {
-        \fclose($fp); // Ensure the file pointer is always closed.
-    }
-}
-
-/**
- * Writes data to a file asynchronously.
- *
- * This function is modeled after file_put_contents(), but it performs
- * the write operation in a non-blocking manner using the event loop.
- *
- * @param string $filename path to the file where to write the data
- * @param mixed  $data     The data to write. Can be a string, an array or a stream resource.
- * @param int    $flags    Flags to modify the behavior of the write operation (e.g., FILE_APPEND).
- *
- * @throws \Exception if unable to open the file or write fails
- *
- * @return void
- */
-function file_put_contents(string $filename, mixed $data, int $flags = 0): int|false
-{
-    if (!\Fiber::getCurrent()) {
-        return \file_put_contents($filename, $data, $flags);
-    }
-    $context = \stream_context_create();
-    $mode    = ($flags & \FILE_APPEND) ? 'a' : 'w';
-
-    $fp = \fopen($filename, $mode, false, $context);
-    if (!$fp) {
-        throw new \Exception("Unable to open file '$filename' for writing.");
-    }
-
-    \stream_set_blocking($fp, false);
-
-    // If $data is a resource, get the content from the resource.
-    if (\is_resource($data)) {
-        $data = stream_get_contents($data);
-    }
-
-    // Convert $data to a string if it is an array.
-    if (\is_array($data)) {
-        $data = \implode('', $data);
-    }
-
-    try {
-        $len     = \mb_strlen($data);
-        $written = 0;
-
-        while ($written < $len) {
-            $fwrite = fwrite($fp, \mb_substr($data, $written));
-            if (false === $fwrite) {
-                throw new IOException("Failed to write to file '$filename'.");
-            }
-            $written += $fwrite;
-        }
-
-        return $written;
-    } finally {
-        \fclose($fp); // Ensure the file pointer is always closed.
-    }
-}
-
-/**
- * Asynchronously reads until EOF from a given stream resource, similar to {@see \stream_get_contents()}.
- * This function allows the event loop to continue processing other tasks whenever IO would block.
- *
- * @param resource $stream    the stream resource from which to read
- * @param int|null $maxLength Maximum bytes to read. Null for no limit, until EOF.
- * @param int      $offset    seek to the specified offset before reading (if the stream supports seeking)
- *
- * @throws \Exception  if unable to seek in the stream or other reading errors occur
- * @throws \FiberError if called outside a coroutine context where necessary
- * @throws \Throwable  for any unexpected errors during operation
- *
- * @return string|false the read data on success, or false on failure
- */
-function stream_get_contents($stream, ?int $maxLength = null, int $offset = -1): string|false
-{
-    if (!\Fiber::getCurrent()) {
-        return \stream_get_contents($stream, $maxLength, $offset);
-    }
-    if (!\is_resource($stream) || 'stream' !== \get_resource_type($stream)) {
-        throw new \Exception('The provided argument is not a valid stream resource.');
-    }
-
-    // If offset is specified and valid, seek to it before reading
-    if (-1 !== $offset) {
-        if (!\fseek($stream, $offset)) {
-            throw new \Exception("Failed to seek to offset $offset in the stream.");
-        }
-    }
-
-    \stream_set_blocking($stream, false);
-    $content   = '';
-    $bytesRead = 0;
-
-    while (!\feof($stream)) {
-        $buffer = (null === $maxLength) ? fread($stream, 8192) : fread($stream, \min(8192, $maxLength - $bytesRead));
-        if (false === $buffer) {
-            // Depending on the implementation, you may want to return false or throw an exception
-            throw new \Exception('Failed to read from stream.');
-        }
-        $content .= $buffer;
-        $bytesRead += \mb_strlen($buffer);
-
-        // If a maxLength is set and we've read that many bytes, stop reading
-        if (null !== $maxLength && $bytesRead >= $maxLength) {
-            break;
-        }
-    }
-
-    return $content;
-}
-
-/**
- * Non-blocking binary-safe file read
- *
- * @param resource $stream the stream resource to read from
- * @param int      $length maximum number of bytes to read
- *
- * @return string|false the read data on success, or false on failure
- */
-function fread($stream, int $length): string|false
-{
-    if (!\Fiber::getCurrent()) {
-        return \fread($stream, $length);
-    }
-    if (!\is_resource($stream) || 'stream' !== \get_resource_type($stream)) {
-        throw new \Exception('Invalid stream resource provided.');
-    }
-
-    \stream_set_blocking($stream, false);
-    \phasync::readable($stream);
-
-    return \fread($stream, $length);
-}
-
-/**
- * Non-blocking get line from file pointer
- *
- * @param resource $stream the stream resource to read from
- * @param int      $length maximum number of bytes to read
- *
- * @return string|false the read data on success, or false on failure
- */
-function fgets($stream, ?int $length = null): string|false
-{
-    if (!\Fiber::getCurrent()) {
-        return \fgets($stream, $length);
-    }
-    if (!\is_resource($stream) || 'stream' !== \get_resource_type($stream)) {
-        throw new \Exception('Invalid stream resource provided.');
-    }
-
-    \stream_set_blocking($stream, false);
-    \phasync::readable($stream);
-
-    return \fgets($stream, $length);
-}
-
-/**
- * Non-blocking get character from file pointer
- *
- * @param resource $stream the stream resource to read from
- *
- * @return string|false the read data on success, or false on failure
- */
-function fgetc($stream): string|false
-{
-    if (!\Fiber::getCurrent()) {
-        return \fgets($stream);
-    }
-    if (!\is_resource($stream) || 'stream' !== \get_resource_type($stream)) {
-        throw new \Exception('Invalid stream resource provided.');
-    }
-
-    \stream_set_blocking($stream, false);
-    \phasync::readable($stream);
-
-    return \fgetc($stream);
-}
-/**
- * Non-blocking get line from file pointer and parse for CSV fields
- *
- * @param resource $stream the stream resource to read from
- * @param int      $length maximum number of bytes to read
- *
- * @throws \Exception if the read operation fails
- *
- * @return string|false the read data on success, or false on failure
- */
-function fgetcsv($stream, ?int $length = null, string $separator = ',', string $enclosure = '"', string $escape = '\\'): array|false
-{
-    if (!\Fiber::getCurrent()) {
-        return \fgetcsv($stream, $length, $separator, $enclosure, $escape);
-    }
-    if (!\is_resource($stream) || 'stream' !== \get_resource_type($stream)) {
-        throw new \Exception('Invalid stream resource provided.');
-    }
-
-    \stream_set_blocking($stream, false);
-    \phasync::readable($stream);
-
-    return \fgetcsv($stream, $length, $separator, $enclosure, $escape);
-}
-
-/**
- * Async version of {@see \fwrite()}
- *
- * @param resource $stream the stream resource to write to
- * @param string   $data   the data to write
- *
- * @throws \Exception if the write operation fails
- *
- * @return int|false the number of bytes written, or false on failure
- */
-function fwrite($stream, string $data): int|false
-{
-    if (!\Fiber::getCurrent()) {
-        return \fwrite($stream, $data);
-    }
-    if (!\is_resource($stream) || 'stream' !== \get_resource_type($stream)) {
-        throw new \Exception('Invalid stream resource provided.');
-    }
-
-    \stream_set_blocking($stream, false);
-    \phasync::writable($stream);
-
-    return \fwrite($stream, $data);
-}
-
-/**
- * Async version of {@see \ftruncate()}
- *
- * @param resource $stream the stream resource to write to
- * @param int      $size   the size to truncate to
- *
- * @return int|false returns true on success or false on failure
- */
-function ftruncate($stream, int $size): int|false
-{
-    if (!\Fiber::getCurrent()) {
-        return \ftruncate($stream, $size);
-    }
-    if (!\is_resource($stream) || 'stream' !== \get_resource_type($stream)) {
-        throw new \Exception('Invalid stream resource provided.');
-    }
-
-    \stream_set_blocking($stream, false);
-    \phasync::writable($stream);
-
-    return \ftruncate($stream, $size);
-}
-
-/**
- * Async version of {@see \flock()}
- *
- * @throws \Exception
- * @throws \Throwable
- */
-function flock($stream, int $operation, ?int &$would_block = null): bool
-{
-    if (!\Fiber::getCurrent()) {
-        return \flock($stream, $operation, $would_block);
-    }
-
-    if (!\is_resource($stream) || 'stream' !== \get_resource_type($stream)) {
-        throw new \Exception('Invalid stream resource provided.');
-    }
-
-    if ($operation & \LOCK_NB) {
-        return \flock($stream, $operation, $would_block);
-    }
-
-    $operation |= \LOCK_NB; // Ensure non-blocking mode is always enabled.
-    do {
-        $result = \flock($stream, $operation, $blocked);
-        if ($result) {
-            return true; // Successfully acquired the lock.
-        } elseif (!$blocked) {
-            return false; // Failed to acquire the lock for a reason other than blocking.
-        }
-        \phasync::yield(); // Yield execution to allow other tasks to proceed.
-    } while ($blocked);
-}
-=======
 <?php
 namespace phasync;
 
@@ -825,5 +400,4 @@
         }
         phasync::yield(); // Yield execution to allow other tasks to proceed.
     } while ($blocked);
-}
->>>>>>> 600bc102
+}