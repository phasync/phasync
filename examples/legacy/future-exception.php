<<<<<<< HEAD
<?php

use phasync\Util\WaitGroup;

require '../vendor/autoload.php';

use function phasync\await;
use function phasync\go;
use function phasync\run;
use function phasync\sleep;

$start_time = \microtime(true);

/**
 * This example demonstrates how an exception is thrown
 * when many coroutines are waiting for a single future
 * result.
 */
$exceptions_handled = run(function () {
    echo "Setting up a future value which throws an exception.\n";

    // A single result will be provided
    $future = go(function () {
        sleep(1);
        echo "The exception is being thrown.\n";
        throw new Exception('Exception from future value');
    });

    $count = 0;

    $wg = new WaitGroup();

    $lt = \microtime(true);
    for ($i = 0; $i < 5000; ++$i) {
        go(function () use (&$count, $future, $wg) {
            $wg->add();
            try {
                $result = await($future);
                echo "No exception\n";
            } catch (Throwable $e) {
                ++$count;
            }
            $wg->done();
        });
    }
    echo 'Launched 5000 coroutines in ' . (\microtime(true) - $lt) . " seconds\n";

    $wg->wait();

    return $count;
});

echo "Handled $exceptions_handled exceptions.\n";

echo 'Total time is ' . \number_format(\microtime(true) - $start_time, 3) . " seconds\n";
echo 'Peak memory usage was ' . \memory_get_peak_usage() . "\n";
=======
<?php

use phasync\Util\WaitGroup;

require "../vendor/autoload.php";

use function phasync\{await, run, go, sleep};

$start_time = microtime(true);

/**
 * This example demonstrates how an exception is thrown
 * when many coroutines are waiting for a single future
 * result.
 */
$exceptions_handled = run(function() {
    echo "Setting up a future value which throws an exception.\n";
    
    // A single result will be provided
    $future = go(function() {
        sleep(1);
        echo "The exception is being thrown.\n";
        throw new Exception("Exception from future value");
    });

    $count = 0;

    $wg = new WaitGroup();

    $lt = microtime(true);
    for ($i = 0; $i < 5000; $i++) {
        go(function() use (&$count, $future, $wg) {
            $wg->add();
            try {
                $result = await($future);
                echo "No exception\n";
            } catch (Throwable $e) {
                ++$count;
            }
            $wg->done();
        });
    }
    echo "Launched 5000 coroutines in " . (microtime(true) - $lt) . " seconds\n";

    $wg->await();

    return $count;
});

echo "Handled $exceptions_handled exceptions.\n";

echo "Total time is " . number_format(microtime(true) - $start_time, 3) . " seconds\n";
echo "Peak memory usage was " . memory_get_peak_usage() . "\n";
>>>>>>> 74f2e9b9
<|MERGE_RESOLUTION|>--- conflicted
+++ resolved
@@ -1,61 +1,3 @@
-<<<<<<< HEAD
-<?php
-
-use phasync\Util\WaitGroup;
-
-require '../vendor/autoload.php';
-
-use function phasync\await;
-use function phasync\go;
-use function phasync\run;
-use function phasync\sleep;
-
-$start_time = \microtime(true);
-
-/**
- * This example demonstrates how an exception is thrown
- * when many coroutines are waiting for a single future
- * result.
- */
-$exceptions_handled = run(function () {
-    echo "Setting up a future value which throws an exception.\n";
-
-    // A single result will be provided
-    $future = go(function () {
-        sleep(1);
-        echo "The exception is being thrown.\n";
-        throw new Exception('Exception from future value');
-    });
-
-    $count = 0;
-
-    $wg = new WaitGroup();
-
-    $lt = \microtime(true);
-    for ($i = 0; $i < 5000; ++$i) {
-        go(function () use (&$count, $future, $wg) {
-            $wg->add();
-            try {
-                $result = await($future);
-                echo "No exception\n";
-            } catch (Throwable $e) {
-                ++$count;
-            }
-            $wg->done();
-        });
-    }
-    echo 'Launched 5000 coroutines in ' . (\microtime(true) - $lt) . " seconds\n";
-
-    $wg->wait();
-
-    return $count;
-});
-
-echo "Handled $exceptions_handled exceptions.\n";
-
-echo 'Total time is ' . \number_format(\microtime(true) - $start_time, 3) . " seconds\n";
-echo 'Peak memory usage was ' . \memory_get_peak_usage() . "\n";
-=======
 <?php
 
 use phasync\Util\WaitGroup;
@@ -108,5 +50,4 @@
 echo "Handled $exceptions_handled exceptions.\n";
 
 echo "Total time is " . number_format(microtime(true) - $start_time, 3) . " seconds\n";
-echo "Peak memory usage was " . memory_get_peak_usage() . "\n";
->>>>>>> 74f2e9b9
+echo "Peak memory usage was " . memory_get_peak_usage() . "\n";