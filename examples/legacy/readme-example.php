<<<<<<< HEAD
<?php

require '../vendor/autoload.php';

/*
 * Channel is an efficient method for coordinating coroutines.
 * The writer will pause after writing, allowing the reader to
 * read the message. When the reader becomes blocked again (for
 * example waiting for the next message, or because it tries to
 * read a file, the write resumes and can add a new message).
 *
 * The Channel class supports multiple readers and multiple writers,
 * but messages will only be read once by the first available reader.
 *
 * A channel can be buffered (via the buffer argument in the constructor),
 * which allows messages to be temporarily held allowing the writer to
 * resume working. This can be leveraged to design a queue system.
 */
use function phasync\await;
/*
 * Publisher is similar to Channel, but it is always buffered, and
 * any message will be delivered in order to all of the readers.
 *
 * This can be used to "multicast" the same data to many clients,
 * or as an event dispatcher. The readers will block whenever there
 * are no events pending. The read operation will return a null value
 * if the publisher goes away.
 */
use function phasync\defer;
/*
 * WaitGroup is a mechanism to simplify waiting for many simultaneous
 * processes to complete. It is analogous to Promise.all([]) known from
 * promise based designs. Each process will invoke the $waitGroup->add()
 * method, and finally they must invoke $waitGroup->done() when they are
 * finished.
 *
 * While all the simultaneous processes perform their task, you can call
 * $waitGroup->wait() to pause until the all coroutines have invoked
 * $waitGroup->done().
 *
 * WARNING! You must ensure that the $waitGroup->done() method is invoked,
 * or the $waitGroup->wait() method will block forever.
 */
use function phasync\file_get_contents;
/*
 * The library is primarily used via functions defined in the `phasync\`
 * namespace:
 */

use function phasync\file_put_contents;
/*
 * `run(Closure $coroutine, mixed ...$args): mixed`
 *
 * This function will launch the coroutine and wait for it
 * to either throw an exception or return with a value.
 * When this function is used from inside another run()
 * coroutine, it will block until all the coroutines that
 * were launched inside it are done.
 */

use function phasync\go;
/*
 * `go(Closure $coroutine, mixed ...$args): Fiber`
 *
 * This function will launch a coroutine and return a value
 * that may be resolved in the future. You can wait for a
 * fiber to finish by using {@see phasync\await()}, which
 * effectively is identical to using `run()`.
 */

use function phasync\idle;
/*
 * `await(Fiber $coroutine): mixed`
 *
 * This function will block the calling fiber until the
 * provided $coroutine either fails and throws an exception,
 * or returns a value.
 */

use phasync\Legacy\Channel\Channel;
/*
 * `defer(Closure $cleanupFunction): void`
 *
 * This is a method for scheduling cleanup or other tasks to
 * run after the coroutine completes. The deferred functions
 * will run in reverse order of when they were scheduled. The
 * functions will run immediately after the coroutine finishes,
 * unless an exception occurs and then they will be run when
 * the coroutine is garbage collected.
 */

use phasync\Publisher\Publisher;
/*
 * `sleep(float $seconds=0): void`
 *
 * This method will pause the coroutine for a number of seconds.
 * By invoking `sleep()` without arguments, your coroutine will
 * yield to allow other coroutines to work, but resume immediately.
 */

use function phasync\run;
/*
 * `wait_idle(): void`
 *
 * This function will pause the coroutine and allow it to resume only
 * when there is nothing else to do immediately.
 */

use function phasync\sleep;
/*
 * `file_get_contents(string $filename): string|false`
 *
 * This function will use non-blocking file operations to read the entire
 * file from disk. While the application is waiting for the disk to provide
 * data, other coroutines are allowed to continue working.
 */

use phasync\Util\WaitGroup;

/*
 * `file_put_contents(string $filename, mixed $data, int $flags = 0): void`
 *
 * This function is also non-blocking but has an API identical to the native
 * `file_put_contents()` function in PHP.
 */

/*
 * Other functions not documented here, but which are designed after the native
 * PHP standard library while being non-blocking. The functions *behave* as if
 * they are blocking, but will allow other coroutines to work in the time they
 * block.
 *
 * `stream_get_contents($stream, ?int $maxLength = null, int $offset = 0): string|false`
 * `fread($stream, int $length): string|false`
 * `fgets($stream, ?int $length = null): string|false`
 * `fgetc($stream): string|false`
 * `fgetcsv($stream, ?int $length = null, string $separator = ",", string $enclosure = "\"", string $escape = "\\"): array|false`
 * `fwrite($stream, string $data): int|false`
 * `ftruncate($stream, int $size): int|false`
 * `flock($stream, int $operation, int &$would_block = null): bool`
 */

// Launch your asynchronous application:
try {
    run(function () {
        $keep_running       = true;
        $maintenance_events = new Publisher();

        // launch a background task
        $count = go(function () use (&$keep_running, $maintenance_events) {
            $count = 0;

            while ($keep_running) {
                // do some maintenance work
                $data = file_get_contents(__FILE__); // this is asynchronous
                $maintenance_events->write(\md5($data) . " step $count");
                ++$count;
                // wait a while before repeating
                sleep(0.7); // allows other tasks to do some work
            }

            return $count;
        });

        $wait_group        = new WaitGroup();
        [$reader, $writer] = Channel::create(0);

        go(function () use ($reader) {
            echo "Waiting for completion messages\n";
            while ($message = $reader->read()) {
                echo 'Completed: ' . $message . "\n";
            }
            echo "No more completion messages\n";
        });

        $futureWithException = go(function () {
            throw new Exception('Just an exception');
        });

        // launch various workers
        for ($i = 0; $i < 3; ++$i) {
            // Create a subscription for the events
            $subscription = $maintenance_events->subscribe();
            go(function () use ($i, $subscription, $wait_group, $writer) {
                // Register with the $waitGroup
                $wait_group->add();
                defer(function () use ($wait_group) {
                    $wait_group->done();
                });

                echo "Worker $i waiting for events...\n";

                // This worker will handle at most 10 events
                for ($count = 0; $count < 4; ++$count) {
                    sleep(1 * $i);
                    $writer->write("Worker $i received: {$subscription->read()}");
                }

                /*
                 * If an exception is thrown here, it will appear to have been
                 * thrown from the outer coroutine while the $waitGroup->wait()
                 * function is blocking.
                 */

                echo "Worker $i done\n";
            });
        }

        echo "Waitgroup waiting\n";

        // wait for all workers to complete
        $wait_group->wait();
        echo "Waitgroup done\n";

        // stop the background maintenance
        $keep_running = false;

        echo 'A total of ' . await($count) . " maintenance steps were completed\n";

        echo "Trying to resolve the error value:\n";
        try {
            await($futureWithException);
        } catch (Throwable $e) {
            echo "Could not resolve the value: \n$e\n";
        }
    });
} catch (Throwable $e) {
    echo "I successfully caught the missed exception in Worker 1:\n";
    echo ' ' . $e->getMessage() . "\n";
}
=======
<?php
require '../vendor/autoload.php';

/**
 * Channel is an efficient method for coordinating coroutines.
 * The writer will pause after writing, allowing the reader to
 * read the message. When the reader becomes blocked again (for
 * example waiting for the next message, or because it tries to
 * read a file, the write resumes and can add a new message).
 * 
 * The Channel class supports multiple readers and multiple writers,
 * but messages will only be read once by the first available reader.
 * 
 * A channel can be buffered (via the buffer argument in the constructor),
 * which allows messages to be temporarily held allowing the writer to
 * resume working. This can be leveraged to design a queue system. 
 */
use phasync\Legacy\Channel\Channel;

/**
 * Publisher is similar to Channel, but it is always buffered, and 
 * any message will be delivered in order to all of the readers.
 * 
 * This can be used to "multicast" the same data to many clients,
 * or as an event dispatcher. The readers will block whenever there
 * are no events pending. The read operation will return a null value
 * if the publisher goes away.
 */
use phasync\Publisher\Publisher;

/**
 * WaitGroup is a mechanism to simplify waiting for many simultaneous
 * processes to complete. It is analogous to Promise.all([]) known from
 * promise based designs. Each process will invoke the $waitGroup->add()
 * method, and finally they must invoke $waitGroup->done() when they are
 * finished.
 * 
 * While all the simultaneous processes perform their task, you can call
 * $waitGroup->wait() to pause until the all coroutines have invoked
 * $waitGroup->done().
 * 
 * WARNING! You must ensure that the $waitGroup->done() method is invoked,
 * or the $waitGroup->wait() method will block forever.
 */
use phasync\Util\WaitGroup;

/**
 * The library is primarily used via functions defined in the `phasync\`
 * namespace:
 */

use function phasync\run;
/** 
 * `run(Closure $coroutine, mixed ...$args): mixed`
 * 
 * This function will launch the coroutine and wait for it
 * to either throw an exception or return with a value.
 * When this function is used from inside another run() 
 * coroutine, it will block until all the coroutines that
 * were launched inside it are done.
 */

use function phasync\go;
/**
 * `go(Closure $coroutine, mixed ...$args): Fiber`
 * 
 * This function will launch a coroutine and return a value
 * that may be resolved in the future. You can wait for a
 * fiber to finish by using {@see phasync\await()}, which
 * effectively is identical to using `run()`.
 */

use function phasync\await;
/**
 * `await(Fiber $coroutine): mixed`
 * 
 * This function will block the calling fiber until the
 * provided $coroutine either fails and throws an exception,
 * or returns a value.
 */

use function phasync\defer;
/**
 * `defer(Closure $cleanupFunction): void`
 * 
 * This is a method for scheduling cleanup or other tasks to
 * run after the coroutine completes. The deferred functions
 * will run in reverse order of when they were scheduled. The
 * functions will run immediately after the coroutine finishes,
 * unless an exception occurs and then they will be run when
 * the coroutine is garbage collected.
 */

use function phasync\sleep;
/**
 * `sleep(float $seconds=0): void`
 * 
 * This method will pause the coroutine for a number of seconds.
 * By invoking `sleep()` without arguments, your coroutine will
 * yield to allow other coroutines to work, but resume immediately.
 */

use function phasync\idle;
/**
 * `wait_idle(): void`
 * 
 * This function will pause the coroutine and allow it to resume only
 * when there is nothing else to do immediately.
 */

use function phasync\file_get_contents;
/**
 * `file_get_contents(string $filename): string|false`
 * 
 * This function will use non-blocking file operations to read the entire
 * file from disk. While the application is waiting for the disk to provide
 * data, other coroutines are allowed to continue working.
 */

 use function phasync\file_put_contents;
 /**
  * `file_put_contents(string $filename, mixed $data, int $flags = 0): void`
  * 
  * This function is also non-blocking but has an API identical to the native
  * `file_put_contents()` function in PHP.
  */

/**
 * Other functions not documented here, but which are designed after the native
 * PHP standard library while being non-blocking. The functions *behave* as if
 * they are blocking, but will allow other coroutines to work in the time they
 * block.
 * 
 * `stream_get_contents($stream, ?int $maxLength = null, int $offset = 0): string|false`
 * `fread($stream, int $length): string|false`
 * `fgets($stream, ?int $length = null): string|false`
 * `fgetc($stream): string|false`
 * `fgetcsv($stream, ?int $length = null, string $separator = ",", string $enclosure = "\"", string $escape = "\\"): array|false`
 * `fwrite($stream, string $data): int|false`
 * `ftruncate($stream, int $size): int|false`
 * `flock($stream, int $operation, int &$would_block = null): bool`
 */


// Launch your asynchronous application:
try {
    run(function() {

        $keep_running = true;
        $maintenance_events = new Publisher();
    
        // launch a background task
        $count = go(function() use (&$keep_running, $maintenance_events) {
            $count = 0;
    
            while ($keep_running) {
                // do some maintenance work
                $data = file_get_contents(__FILE__); // this is asynchronous
                $maintenance_events->write(md5($data) . " step $count");
                $count++;
                // wait a while before repeating
                sleep(0.7); // allows other tasks to do some work
            }
    
            return $count;
        });
    
        $wait_group = new WaitGroup();
        [$reader, $writer] = Channel::create(0);
    
        go(function() use ($reader) {
            echo "Waiting for completion messages\n";
            while ($message = $reader->read()) {
                echo "Completed: " . $message . "\n";
            }
            echo "No more completion messages\n";
        });
    
        $futureWithException = go(function() {
            throw new Exception("Just an exception");
        });
    
        // launch various workers
        for ($i = 0; $i < 3; $i++) {
            // Create a subscription for the events
            $subscription = $maintenance_events->subscribe();
            go(function() use ($i, $subscription, $wait_group, $writer) {
                // Register with the $waitGroup
                $wait_group->add();
                defer(function() use ($wait_group) {
                    $wait_group->done();
                });
    
                echo "Worker $i waiting for events...\n";
    
                // This worker will handle at most 10 events
                for ($count = 0; $count < 4; $count++) {
                    sleep(1 * $i);
                    $writer->write("Worker $i received: {$subscription->read()}");
                }

                /**
                 * If an exception is thrown here, it will appear to have been
                 * thrown from the outer coroutine while the $waitGroup->wait()
                 * function is blocking.
                 */
                
                echo "Worker $i done\n";
    
            });    
        }
    
        echo "Waitgroup waiting\n";

        // wait for all workers to complete
        $wait_group->await();
        echo "Waitgroup done\n";
    
    
        // stop the background maintenance
        $keep_running = false;
    
        echo "A total of " . await($count) . " maintenance steps were completed\n";
    
        echo "Trying to resolve the error value:\n";
        try {
            await($futureWithException);
        } catch (Throwable $e) {
            echo "Could not resolve the value: \n$e\n";
        }
    
    });
} catch (Throwable $e) {
    echo "I successfully caught the missed exception in Worker 1:\n";
    echo " " . $e->getMessage() . "\n";
}
>>>>>>> 74f2e9b9
<|MERGE_RESOLUTION|>--- conflicted
+++ resolved
@@ -1,235 +1,3 @@
-<<<<<<< HEAD
-<?php
-
-require '../vendor/autoload.php';
-
-/*
- * Channel is an efficient method for coordinating coroutines.
- * The writer will pause after writing, allowing the reader to
- * read the message. When the reader becomes blocked again (for
- * example waiting for the next message, or because it tries to
- * read a file, the write resumes and can add a new message).
- *
- * The Channel class supports multiple readers and multiple writers,
- * but messages will only be read once by the first available reader.
- *
- * A channel can be buffered (via the buffer argument in the constructor),
- * which allows messages to be temporarily held allowing the writer to
- * resume working. This can be leveraged to design a queue system.
- */
-use function phasync\await;
-/*
- * Publisher is similar to Channel, but it is always buffered, and
- * any message will be delivered in order to all of the readers.
- *
- * This can be used to "multicast" the same data to many clients,
- * or as an event dispatcher. The readers will block whenever there
- * are no events pending. The read operation will return a null value
- * if the publisher goes away.
- */
-use function phasync\defer;
-/*
- * WaitGroup is a mechanism to simplify waiting for many simultaneous
- * processes to complete. It is analogous to Promise.all([]) known from
- * promise based designs. Each process will invoke the $waitGroup->add()
- * method, and finally they must invoke $waitGroup->done() when they are
- * finished.
- *
- * While all the simultaneous processes perform their task, you can call
- * $waitGroup->wait() to pause until the all coroutines have invoked
- * $waitGroup->done().
- *
- * WARNING! You must ensure that the $waitGroup->done() method is invoked,
- * or the $waitGroup->wait() method will block forever.
- */
-use function phasync\file_get_contents;
-/*
- * The library is primarily used via functions defined in the `phasync\`
- * namespace:
- */
-
-use function phasync\file_put_contents;
-/*
- * `run(Closure $coroutine, mixed ...$args): mixed`
- *
- * This function will launch the coroutine and wait for it
- * to either throw an exception or return with a value.
- * When this function is used from inside another run()
- * coroutine, it will block until all the coroutines that
- * were launched inside it are done.
- */
-
-use function phasync\go;
-/*
- * `go(Closure $coroutine, mixed ...$args): Fiber`
- *
- * This function will launch a coroutine and return a value
- * that may be resolved in the future. You can wait for a
- * fiber to finish by using {@see phasync\await()}, which
- * effectively is identical to using `run()`.
- */
-
-use function phasync\idle;
-/*
- * `await(Fiber $coroutine): mixed`
- *
- * This function will block the calling fiber until the
- * provided $coroutine either fails and throws an exception,
- * or returns a value.
- */
-
-use phasync\Legacy\Channel\Channel;
-/*
- * `defer(Closure $cleanupFunction): void`
- *
- * This is a method for scheduling cleanup or other tasks to
- * run after the coroutine completes. The deferred functions
- * will run in reverse order of when they were scheduled. The
- * functions will run immediately after the coroutine finishes,
- * unless an exception occurs and then they will be run when
- * the coroutine is garbage collected.
- */
-
-use phasync\Publisher\Publisher;
-/*
- * `sleep(float $seconds=0): void`
- *
- * This method will pause the coroutine for a number of seconds.
- * By invoking `sleep()` without arguments, your coroutine will
- * yield to allow other coroutines to work, but resume immediately.
- */
-
-use function phasync\run;
-/*
- * `wait_idle(): void`
- *
- * This function will pause the coroutine and allow it to resume only
- * when there is nothing else to do immediately.
- */
-
-use function phasync\sleep;
-/*
- * `file_get_contents(string $filename): string|false`
- *
- * This function will use non-blocking file operations to read the entire
- * file from disk. While the application is waiting for the disk to provide
- * data, other coroutines are allowed to continue working.
- */
-
-use phasync\Util\WaitGroup;
-
-/*
- * `file_put_contents(string $filename, mixed $data, int $flags = 0): void`
- *
- * This function is also non-blocking but has an API identical to the native
- * `file_put_contents()` function in PHP.
- */
-
-/*
- * Other functions not documented here, but which are designed after the native
- * PHP standard library while being non-blocking. The functions *behave* as if
- * they are blocking, but will allow other coroutines to work in the time they
- * block.
- *
- * `stream_get_contents($stream, ?int $maxLength = null, int $offset = 0): string|false`
- * `fread($stream, int $length): string|false`
- * `fgets($stream, ?int $length = null): string|false`
- * `fgetc($stream): string|false`
- * `fgetcsv($stream, ?int $length = null, string $separator = ",", string $enclosure = "\"", string $escape = "\\"): array|false`
- * `fwrite($stream, string $data): int|false`
- * `ftruncate($stream, int $size): int|false`
- * `flock($stream, int $operation, int &$would_block = null): bool`
- */
-
-// Launch your asynchronous application:
-try {
-    run(function () {
-        $keep_running       = true;
-        $maintenance_events = new Publisher();
-
-        // launch a background task
-        $count = go(function () use (&$keep_running, $maintenance_events) {
-            $count = 0;
-
-            while ($keep_running) {
-                // do some maintenance work
-                $data = file_get_contents(__FILE__); // this is asynchronous
-                $maintenance_events->write(\md5($data) . " step $count");
-                ++$count;
-                // wait a while before repeating
-                sleep(0.7); // allows other tasks to do some work
-            }
-
-            return $count;
-        });
-
-        $wait_group        = new WaitGroup();
-        [$reader, $writer] = Channel::create(0);
-
-        go(function () use ($reader) {
-            echo "Waiting for completion messages\n";
-            while ($message = $reader->read()) {
-                echo 'Completed: ' . $message . "\n";
-            }
-            echo "No more completion messages\n";
-        });
-
-        $futureWithException = go(function () {
-            throw new Exception('Just an exception');
-        });
-
-        // launch various workers
-        for ($i = 0; $i < 3; ++$i) {
-            // Create a subscription for the events
-            $subscription = $maintenance_events->subscribe();
-            go(function () use ($i, $subscription, $wait_group, $writer) {
-                // Register with the $waitGroup
-                $wait_group->add();
-                defer(function () use ($wait_group) {
-                    $wait_group->done();
-                });
-
-                echo "Worker $i waiting for events...\n";
-
-                // This worker will handle at most 10 events
-                for ($count = 0; $count < 4; ++$count) {
-                    sleep(1 * $i);
-                    $writer->write("Worker $i received: {$subscription->read()}");
-                }
-
-                /*
-                 * If an exception is thrown here, it will appear to have been
-                 * thrown from the outer coroutine while the $waitGroup->wait()
-                 * function is blocking.
-                 */
-
-                echo "Worker $i done\n";
-            });
-        }
-
-        echo "Waitgroup waiting\n";
-
-        // wait for all workers to complete
-        $wait_group->wait();
-        echo "Waitgroup done\n";
-
-        // stop the background maintenance
-        $keep_running = false;
-
-        echo 'A total of ' . await($count) . " maintenance steps were completed\n";
-
-        echo "Trying to resolve the error value:\n";
-        try {
-            await($futureWithException);
-        } catch (Throwable $e) {
-            echo "Could not resolve the value: \n$e\n";
-        }
-    });
-} catch (Throwable $e) {
-    echo "I successfully caught the missed exception in Worker 1:\n";
-    echo ' ' . $e->getMessage() . "\n";
-}
-=======
 <?php
 require '../vendor/autoload.php';
 
@@ -465,5 +233,4 @@
 } catch (Throwable $e) {
     echo "I successfully caught the missed exception in Worker 1:\n";
     echo " " . $e->getMessage() . "\n";
-}
->>>>>>> 74f2e9b9
+}