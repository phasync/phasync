--- conflicted
+++ resolved
@@ -1,41 +1,3 @@
-<<<<<<< HEAD
-<?php
-
-use function phasync\file_get_contents;
-use function phasync\go;
-use function phasync\run;
-use phasync\Util\WaitGroup;
-
-require __DIR__ . '/../vendor/autoload.php';
-
-$fileList = [__FILE__, 'coroutines.php', 'channel.php'];
-
-/*
- * This example demonstrates how a WaitGroup can be used to
- * easily wait for many simultaneous coroutines.
- */
-run(function () use ($fileList) {
-    $waitGroup = new WaitGroup();
-
-    foreach ($fileList as $file) {
-        $waitGroup->add(); // Signal that we have one more task
-        go(function () use ($file, $waitGroup) {
-            try {
-                echo "Started processing file: $file\n";
-                for ($i = 0; $i < 10; ++$i) {
-                    $contents = file_get_contents($file);
-                }
-                echo "Finished processing: $file\n";
-            } finally {
-                $waitGroup->done(); // Signal task is done
-            }
-        });
-    }
-
-    $waitGroup->wait(); // Wait for all file processing to finish
-    echo "All files processed!\n";
-});
-=======
 <?php
 use phasync\Util\WaitGroup;
 use function phasync\{run, go, file_get_contents, sleep};
@@ -68,5 +30,4 @@
 
     $waitGroup->await(); // Wait for all file processing to finish
     echo "All files processed!\n";
-});
->>>>>>> 74f2e9b9
+});