<<<<<<< HEAD
<?php
use phasync\Context\ContextInterface;
use phasync\Context\DefaultContext;
use phasync\Debug;
use phasync\Drivers\DriverInterface;
use phasync\Drivers\StreamSelectDriver;
use phasync\Internal\AsyncStream;
use phasync\Internal\ChannelBuffered;
use phasync\Internal\ChannelUnbuffered;
use phasync\Internal\Subscribers;
use phasync\Internal\ReadChannel;
use phasync\Internal\FiberSelector;
use phasync\Internal\StreamSelector;
use phasync\Internal\WriteChannel;
use phasync\ReadChannelInterface;
use phasync\RethrowExceptionInterface;
use phasync\SelectableInterface;
use phasync\SelectorInterface;
use phasync\TimeoutException;
use phasync\Util\WaitGroup;
use phasync\WriteChannelInterface;

/**
 * This class defines the essential API for all coroutine based applications.
 * This basic API enables implementing all forms of asynchronous programming,
 * including asynchronous CURL and database connections efficiently via the
 * use of flag signals {@see phasync::raiseFlag()} and {@see phasync::awaitFlag()}.
 * 
 * The essential functions are:
 * 
 * - {@see phasync::sleep()} to pause the coroutine and avoid wasting CPU cycles
 *   if there is nothing to do.
 * - {@see phasync::stream()} to pause the coroutine until a stream resource becomes
 *   readable, writable or both.
 * - {@see phasync::raiseFlag()} and {@see phasync::awaitFlag()} to pause the coroutine
 *   until an trigger occurs.
 * 
 * It is bad practice for any advanced functionality to check for external events
 * on every tick, so it should use sleep(), stream() or raiseFlag()/awaitFlag() to
 * block between each poll.
 * 
 * For example, to monitor curl handles using multi_curl, a separate coroutine would be
 * launched using {@see phasync::go()} which will invoke curl_multi_exec(). It should
 * invoke {@see phasync::sleep(0.1)} or so, to avoid busy loops and ideally a single
 * such service coroutine manages all the curl handles across the application. Fibers
 * that need notification would invoke phasync::awaitFlag($curlHandle) and the manager
 * coroutine would invoke phasync::raiseFlag($curlHandle) when the $curlHandle is done.
 * 
 * @package phasync
 */
final class phasync {

    /**
     * Block the coroutine until the stream becomes readable.
     * {@see phasync::stream()}
     */
    const READABLE = DriverInterface::STREAM_READ;

    /**
     * Block the coroutine until the stream becomes writable.
     * {@see phasync::stream()}
     */
    const WRITABLE = DriverInterface::STREAM_WRITE;

    /**
     * Block the coroutine until the stream has an except state
     * (out-of-band date etc) {@see \stream_select()} for more
     * details.
     * 
     * {@see phasync::stream()}
     */
    const EXCEPT = DriverInterface::STREAM_EXCEPT;

    /**
     * The default timeout in seconds used throughout the library,
     * unless another timeout is configured via 
     * {@see phasync::setDefaultTimeout()}
     */
    const DEFAULT_TIMEOUT = 30.0;

    /**
     * This is the number of microseconds that a coroutine can run
     * before it is *volunteeringly* preempted by invoking the
     * {@see phasync::preempt()} function. When the coroutine has
     * run for this number of microseconds, the phasync::preempt()
     * function will suspend the coroutine and allow other 
     * coroutines to run.
     * 
     * Number is in nanoseconds, measured using \hrtime(true), the
     * default is 20 ms.
     */
    const DEFAULT_PREEMPT_INTERVAL = 50000000;

    /**
     * The recursion depth of run statements that are active
     * 
     * @var int
     */
    private static int $runDepth = 0;

    /**
     * The currently configured timeout in seconds.
     * 
     * @var float
     */
    private static float $timeout = 30;

    /**
     * The currently set driver.
     * 
     * @var null|DriverInterface
     */
    private static ?DriverInterface $driver = null;

    /**
     * A function that sets an onFulfilled and/or an onRejected callback on
     * a promise.
     * 
     * @var null|Closure{object, ?Closure{mixed}, ?Closure{mixed}, false}
     */
    private static ?Closure $promiseHandlerFunction = null;

    /**
     * The configurable preempt interval that can be set using the
     * {@see phasync::setPreemptInterval()} function. 
     * 
     * @var int number of nanoseconds
     */
    private static int $preemptInterval = self::DEFAULT_PREEMPT_INTERVAL;

    /**
     * The last time that {@see phasync::preempt()) was invoked. This means
     * that the first call to phasync::preempt() will always yield.
     * 
     * @var int number in nanoseconds from \hrtime(true)
     */
    private static int $lastPreemptTime = 0;

    private static array $onEnterCallbacks = [];
    private static array $onExitCallbacks = [];

    /**
     * Register a coroutine/Fiber to run in the event loop and await the result.
     * Running a coroutine this way also ensures that the event loop will run
     * until all nested coroutines have completed. If you want to create a coroutine
     * inside this context, and leave it running after - the coroutine must be
     * created from within another coroutine outside of the context, for example by
     * using a Channel.
     * 
     * @param Closure $fn 
     * @param array $args 
     * @return mixed 
     * @throws FiberError 
     * @throws Throwable 
     */
    public static function run(Closure $fn, ?array $args=[], ?ContextInterface $context=null): mixed {                
        $driver = self::getDriver();        
        try {
            $runDepth = self::$runDepth++;
            if ($runDepth === 0) {                
                \gc_disable();

                // Run hooks when async context is enabled
                foreach (self::$onEnterCallbacks as $exitCallback) {
                    $exitCallback();
                }
            }
    
            if ($context === null) {
                $context = new DefaultContext();
            }

            $exception = null;

            try {
                $fiber = $driver->create($fn, $args, $context);
            } catch (Throwable $e) {
                unset($fiber);
                $exception = $e;
            }

            if ($runDepth === 0) {
                while ($driver->count() > 0) {
                    $driver->tick();
                }
            } else {
                while ($context->getFibers()->count() > 0) {
                    self::yield();
                }
            }

            if ($exception !== null) {
                throw $exception;
            }

            $result = self::await($fiber);
        
            if ($exception = $context->getContextException()) {
                throw $exception;
            }
            return $result;
        } finally {
            if (--self::$runDepth === 0) {
                \gc_enable();
                // Run hooks when async context is enabled
                foreach (self::$onExitCallbacks as $exitCallback) {
                    $exitCallback();
                }
            }
        }


    }

    /**
     * Creates a normal coroutine and starts running it. The coroutine will be associated
     * with the current context, and will block the current coroutine from completing
     * until it is done by returning or throwing.
     * 
     * If parameter `$concurrent` is greater than 1, the returned coroutine will resolve
     * into an array of return values or exceptions from each instance of the coroutine.
     * 
     * @param Closure               $fn 
     * @param array                 $args 
     * @param int                   $concurrent 
     * @param ContextInterface|null $context
     * @return Fiber 
     * @throws LogicException
     * @throws Throwable 
     */
    public static function go(Closure $fn, array $args=[], int $concurrent = 1, ?ContextInterface $context=null): \Fiber {
        if($concurrent > 1) {
			if($context !== null) {
				throw new LogicException("Can't create concurrent root coroutines sharing a context");
			}
			return self::go(fn: static function($fn, $args, $concurrent) {
				$coroutines = [];
				for($i = 0; $i < $concurrent; $i++) {
					$coroutines[] = self::go($fn, $args);
				}
				$results = [];
				foreach($coroutines as $fiber) {
					try {
						$results[] = self::await($fiber);
					} catch(Throwable $e) {
						$results[] = $e;
					}
				}
				return $results;
			}, args: [$fn, $args, $concurrent]);
		}
		$driver = self::getDriver();
		$fiber = $driver->getCurrentFiber();
		if(!$fiber) {
			throw new LogicException("Can't create a coroutine outside of a context. Use `phasync::run()` to launch a context.");
		}
		$result = $driver->create($fn, $args, $context);
		// Since coroutines start immediately, launching coroutines can effectively
		// cause a busy loop. The preempt below enables coroutines to proceed while
		// this launching is going on.
		self::preempt();
		return $result;
    }

    /**
     * Launches a service coroutine independently of the context scope.
     * This service will be permitted to continue but MUST stop running
     * when it is no longer providing services to other fibers. Failing
     * to do so will cause the topmost run() context to keep running.
     * 
     * @param Closure $coroutine 
     * @return void 
     */
    public static function service(Closure $coroutine): void {
        $driver = self::getDriver();
        $fiber = $driver->getCurrentFiber();
        if ($fiber === null || $driver->getContext($fiber) === null) {
            throw new LogicException("Services must be started on-demand inside a coroutine.");
        }
        $driver->runService($coroutine);
    }

    /**
     * Wait for a coroutine or promise to complete and return the result.
     * If exceptions are thrown in the coroutine, they will be thrown here.
     * 
     * @param object $fiberOrPromise
     * @param float $timeout The number of seconds to wait at most.
     * @return mixed 
     * @throws TimeoutException If the timeout is reached.
     * @throws Throwable 
     */
    public static function await(object $fiberOrPromise, ?float $timeout=null): mixed {
        $timeout = $timeout ?? self::getDefaultTimeout();
        $startTime = \microtime(true);
        $driver = self::getDriver();
        $currentFiber = $driver->getCurrentFiber();

        if ($fiberOrPromise instanceof Fiber) {
            if ($fiberOrPromise->isTerminated()) {
                try {
                    return $fiberOrPromise->getReturn();
                } catch (FiberError) {
                    throw $driver->getException($fiberOrPromise);
                }
            }
            $fiber = $fiberOrPromise;
            if (!$driver->getContext($fiber)) {
                throw new LogicException("Can't await a coroutine not from phasync");
            }
        } else {
            // Convert this promise into a Fiber
            $fiber = self::go(static function() use ($fiberOrPromise) {
                // May be a Promise
                $status = null;
                $result = null;
                if (!self::handlePromise($fiberOrPromise, static function(mixed $value) use (&$status, &$result) {
                    if ($status !== null) {
                        throw new LogicException("Promise resolved or rejected twice");
                    }
                    $status = true;
                    $result = $value;
                }, static function(mixed $error) use (&$status, &$result) {
                    if ($status !== null) {
                        throw new LogicException("Promise resolved or rejected twice");
                    }
                    $status = false;
                    $result = $error;
                })) {
                    throw new InvalidArgumentException("The awaited object must be a Fiber or a promise-like object");
                }
                // Allow the promise-like object to resolve
                while ($status === null) {
                    self::yield();
                }
                if ($status) {
                    return $result;
                } elseif ($result instanceof Throwable) {
                    throw $result;
                } else {
                    throw new Exception((string) $result);
                }
            });
        }
        
        if ($currentFiber) {
            // We are in a Fiber
            while (!$fiber->isTerminated()) {
                $elapsed = \microtime(true) - $startTime;
                $remaining = $timeout - $elapsed;
                if ($remaining < 0) {
                    throw new TimeoutException("The coroutine did not complete in time");
                }
                $driver->whenFlagged($fiber, $remaining, $currentFiber);
                self::suspend();    
            }    
        } else {
            /**
             * @todo Move this to the phasync::run() method.
             */
            while (!$fiber->isTerminated()) {
                $elapsed = \microtime(true) - $startTime;
                $remaining = $timeout - $elapsed;
                if ($remaining < 0) {
                    throw new TimeoutException("The coroutine (" . Debug::getDebugInfo($fiber). ") did not complete in time");
                }
                $driver->tick();
            }
        }        
        if (null !== ($exception = $driver->getException($fiber))) {
            throw $exception;
        }

        return $fiber->getReturn();
    }

    /**
     * Block until one of the selectable objects or fibers terminate
     * 
     * @param (SelectableInterface|Fiber)[] $selectables 
     * @param null|float $timeout 
     * @param resource[] $read Wait for stream resources to become readable
     * @param resource[] $write Wait for stream resources to become writable
     * @return SelectableInterface|resource|Fiber 
     * @throws LogicException 
     * @throws FiberError 
     * @throws Throwable 
     */
    public static function select(array $selectables, ?float $timeout=null, ?array $read=null, ?array $write=null): mixed {
        if (self::getDriver()->getCurrentFiber() === null) {
            throw new LogicException("Can't use phasync::select() outside of phasync. Use `phasync::run()` to launch a context.");
        }
        $returnables = [];

        $stopTime = \microtime(true) + ($timeout ?? self::getDefaultTimeout());
        $selectFlag = new stdClass;
        try {
            /**
             * Validate that all selectables are valid and must be awaited,
             * and convert any supported alterative resources into selectors.
             */
            foreach ($selectables as $k => $selectable) {
                if ($selectable instanceof Fiber) {
                    if ($selectable->isTerminated()) {
                        return $selectable;
                    }
                    $fiberSelector = FiberSelector::create($selectable);
                    $returnables[] = $fiberSelector;
                    $selectables[$k] = $fiberSelector;
                } elseif ($selectable instanceof SelectableInterface) {
                    if (!$selectable->selectWillBlock()) {
                        return $selectable;
                    }
                } else {
                    throw new InvalidArgumentException("Unexpected " . \get_debug_type($selectable) . " in phasync::select()");
                }
            }
            /**
             * Convert any stream resources waiting to be readable into
             * StreamSelectors.
             */
            if ($read !== null) {
                foreach ($read as $r) {
                    $selector = StreamSelector::create($r, DriverInterface::STREAM_READ);
                    $selectables[] = $selector;
                    $returnables[] = $selector;
                }
            }
            /**
             * Convert any stream resources waiting to be writable into
             * StreamSelectors.
             */
            if ($write !== null) {
                foreach ($write as $w) {
                    $selector = StreamSelector::create($w, DriverInterface::STREAM_WRITE);
                    $selectables[] = $selector;
                    $returnables[] = $selector;
                }
            }


            foreach ($selectables as $selectable) {                    
                $selectable->getSelectManager()->addFlag($selectFlag);
            }
            while (true) {
                try {
                    phasync::awaitFlag($selectFlag, $stopTime - \microtime(true));
                    foreach ($selectables as $selectable) {
                        if (!$selectable->selectWillBlock()) {
                            if ($selectable instanceof SelectorInterface) {
                                return $selectable->getSelected();
                            } else {
                                return $selectable;
                            }    
                        }
                    }
                } catch (TimeoutException) {
                    return null;
                }
            }    
        } finally {
            foreach ($selectables as $selectable) {
                if ($selectable instanceof SelectableInterface) {
                    $selectable->getSelectManager()->removeFlag($selectFlag);
                }
            }
            foreach ($returnables as $returnable) {
                $returnable->returnToPool();
            }
        }
    }

    /**
     * Schedule a closure to run when the current coroutine completes. This function
     * is intended to be used when a coroutine uses a resource that must be cleaned
     * up when the coroutine finishes. Note that it may be more efficient to use a
     * try {} finally {} statement.
     * 
     * @param Closure $callable 
     * @return void 
     */
    public static function finally(Closure $fn): void {
        static $queues = null;
        if ($queues === null) {
            /**
             * WeakMap allows this function to add more callbacks to the
             * same coroutine.
             * 
             * @var WeakMap<Fiber, Closure[]>
             */
            $queues = new WeakMap();
        }
        $fiber = self::getFiber();

        if (!isset($queues[$fiber])) {
            $queues[$fiber] = [];
        }
        if (empty($queues[$fiber])) {
            phasync::go(static function() use ($fiber, $queues) {
                try {
                    self::await($fiber);
                } catch (Throwable) {}
                while (!empty($queues[$fiber])) {
                    \array_pop($queues[$fiber])();
                }
                unset($queues[$fiber]);
            });
        }
        $queues[$fiber][] = $fn;
    }

    /**
     * Cancel a suspended coroutine. This will throw an exception inside the
     * coroutine. If the coroutine handles the exception, it has the opportunity
     * to clean up any resources it is using. The coroutine MUST be suspended
     * using either {@see phasync::await()}, {@see phasync::sleep()}, {@see phasync::stream()}
     * or {@see phasync::awaitFlag()}.
     * 
     * @param Fiber $fiber 
     * @param Throwable $exception 
     * @return void 
     * @throws RuntimeException if the fiber is not currently blocked.
     */
    public static function cancel(Fiber $fiber, ?Throwable $exception=null): void {
        if ($fiber->isTerminated()) {
            debug_print_backtrace();
            throw new InvalidArgumentException("Fiber is already terminated");
        }
        self::getDriver()->cancel($fiber, $exception);
    }

    /**
     * Suspend the coroutine when it has been running for a configurable number of
     * microseconds. This function is designed to be invoked from within busy loops,
     * to allow other tasks to be performed. Use it at strategic places in library
     * functions that do not naturally suspend - and on strategic places in slow
     * calculations (avoiding invoking it on every iteration if possible).
     * 
     * This function is highly optimized, but it benefits a lot from JIT because it
     * seems to be inlined.
     * 
     * @return void
     */
    public static function preempt(): void {
        try {
            $elapsed = ($now = \hrtime(true)) - self::$lastPreemptTime;
            if ($elapsed > self::$preemptInterval) {
                if (self::getDriver()->getCurrentFiber() === null) {
                    // Minimize cost of calling this outside of phasync
                    return;
                }
                if (self::$lastPreemptTime === 0) {                
                    // This check is too costly to perform on every preempt()
                    // call, so we'll just set it here and wait for the next call.
                    self::$lastPreemptTime = $now;
                } else {
                    $driver = self::getDriver();
                    self::$lastPreemptTime = $now;
                    $driver->enqueue($driver->getCurrentFiber());
                    self::suspend();    
                }
            }
        } catch (Throwable) {
            // Ignore; this function must never throw
        }
    }

    /**
     * Yield time so that other coroutines can continue processing. Note that
     * if you intend to wait for something to happen in other coroutines, you
     * should use {@see phasync::yield()}, which will suspend the coroutine until
     * after any other fibers have done some work.
     * 
     * @param float $seconds If null, the coroutine won't be resumed until another coroutine resumes
     * @return void 
     * @throws RuntimeException
     */
    public static function sleep(float $seconds=0): void {
        $driver = self::getDriver();
        $fiber = $driver->getCurrentFiber();
        if ($fiber !== null) {
            $driver->whenTimeElapsed($seconds, $fiber);
            self::suspend();
        } elseif ($seconds <= 0) {
            $driver->tick();
        } else {
            \usleep(intval(1000000 * $seconds));
        }
    }

    /**
     * Suspend the fiber until immediately after some other fibers has performed
     * work. Suspending a fiber this way will not cause a busy loop. If you intend
     * to perform work actively, you should use {@see phasync::sleep(0)}
     * instead.
     * 
     * @return void 
     */
    public static function yield(): void {
        $driver = self::getDriver();
        $fiber = $driver->getCurrentFiber();
        if ($fiber === null) {
            return;
        }
        $driver->afterNext($fiber);
        self::suspend();    
    }


    /**
     * Function is used internally to suspend coroutines and ensure
     * exceptions have a proper stack trace.
     * 
     * @internal
     * @return void 
     * @throws FiberError 
     * @throws Throwable 
     */
    private static function suspend(): void {
        try {
            Fiber::suspend();
        } catch (RethrowExceptionInterface $e) {
            $className = \get_class($e);
            throw new $className($e->getMessage(), $e->getCode(), $e);
        }
    }

    /**
     * Suspend the current fiber until the event loop becomes empty or will sleeps while
     * waiting for future events.
     * 
     * @param null|float $timeout 
     * @return void
     */
    public static function idle(?float $timeout=null): void {
        $driver = self::getDriver();
        $fiber = $driver->getCurrentFiber();
        if ($fiber === null) {
            return;
        }
        $timeout = $timeout ?? self::getDefaultTimeout();
        $driver->whenIdle($timeout, $fiber);
        try {
            self::suspend();
        } catch (TimeoutException) {
            // Timeouts are not errors
        }
    }

    /**
     * Make any stream resource context switch between coroutines when
     * they would block.
     * 
     * @param mixed $resource 
     * @return false|resource 
     */
    public static function io($resource) {
        if (!\is_resource($resource) || \get_resource_type($resource) !== 'stream') {
            return $resource;
        }
        return AsyncStream::wrap($resource);
    }

    /**
     * Utility function to suspend the current fiber until a stream resource becomes readable,
     * by wrapping `phasync::stream($resource, $timeout, phasync::READABLE)`.
     * 
     * @param resource $resource 
     * @param null|float $timeout 
     * @return void 
     * @throws FiberError 
     * @throws Throwable 
     */
    public static function readable(mixed $resource, ?float $timeout=null): void {
        self::stream($resource, self::READABLE, $timeout);
    }

    /**
     * Utility function to suspend the current fiber until a stream resource becomes readable,
     * by wrapping `phasync::stream($resource, $timeout, phasync::WRITABLE)`.
     * 
     * @param resource $resource 
     * @param null|float $timeout 
     * @return void 
     * @throws FiberError 
     * @throws Throwable 
     */
    public static function writable(mixed $resource, ?float $timeout=null): void {
        self::stream($resource, self::WRITABLE, $timeout);
    }

    /**
     * Block the coroutine until the stream resource becomes readable, writable or raises
     * an exception or any combination of these.
     * 
     * The bitmaps use self::READABLE, self::WRITABLE and self::EXCEPT.
     * 
     * @param mixed $resource 
     * @param int $mode A bitmap indicating which events on the resource that should resume the coroutine.
     * @param float|null $timeout 
     * @return int A bitmap indicating which events on the resource that was raised
     */
    public static function stream(mixed $resource, int $mode = self::READABLE|self::WRITABLE, ?float $timeout=null): int {
        if (!\is_resource($resource) || \get_resource_type($resource) != 'stream') {
            return 0;
        }
        if ($mode & self::READABLE) {
            $metaData = \stream_get_meta_data($resource);
            if ($metaData['unread_bytes'] > 0) {
                // Avoid the event loop
                self::preempt();
                return self::READABLE;
            }
        }
        // check using the event loop
        $driver = self::getDriver();
        $fiber = $driver->getCurrentFiber();
        if ($fiber === null) {
            // simulate the behavior
            $stopTime = microtime(true) + ($timeout ?? self::getDefaultTimeout());
            while (true) {
                $r = $w = $e = [];
                if ($mode & self::READABLE) {
                    $r[] = $resource;
                }
                if ($mode & self::WRITABLE) {
                    $w[] = $resource;
                }
                if ($mode & self::EXCEPT) {
                    $e[] = $resource;
                }
                $count = \stream_select($r, $w, $e, 0, 1000000);
                if (\is_int($count) && $count > 0) {                    
                    $result = 0;
                    if (!empty($r)) {
                        $result |= self::READABLE;
                    }
                    if (!empty($w)) {
                        $result |= self::WRITABLE;
                    }
                    if (!empty($e)) {
                        $result |= self::EXCEPT;
                    }
                    return $result;
                }
                if ($stopTime < microtime(true)) {
                    throw new TimeoutException("The operation timed out");
                }
            }
        }
        $timeout = $timeout ?? self::getDefaultTimeout();
        $driver->whenResourceActivity($resource, $mode, $timeout, $fiber);
        self::suspend();
        return $driver->getLastResourceState($resource);
    }

    /**
     * Check immediately if the stream resource can be read, written or
     * is in an except state.
     * 
     * @internal
     * @param mixed $resource 
     * @return int 
     * @throws InvalidArgumentException 
     * @throws RuntimeException 
     */
    public static function streamPoll($resource): int {
        if (!\is_resource($resource) || \get_resource_type($resource) !== 'stream') {
            throw new InvalidArgumentException("Expecting a valid stream resource");
        }
        $r = $w = $e = [$resource];
        $count = \stream_select($r, $w, $e, 0, 0);
        if ($count === false) {
            throw new RuntimeException("Unable to poll stream resource");
        }
        $result = 0;
        if (!empty($r)) $result |= self::READABLE;
        if (!empty($w)) $result |= self::WRITABLE;
        if (!empty($e)) $result |= self::EXCEPT;
        return $result;
    }

    /**
     * Creates a channel pair which can be used to communicate between multiple
     * coroutines. Channels should be used to pass serializable data, to support
     * passing channels to worker processes, but it is possible to pass more
     * complex data if you are certain the data will not be passed to other
     * processes.
     * 
     * If a function is passed in either argument, it will be run a coroutine
     * with the ReadChannelInterface or the WriteChannelInterface as the first
     * argument.
     * 
     * @param null|ReadChannelInterface $read 
     * @param null|WriteChannelInterface $write 
     * @param int $bufferSize 
     * @return void 
     */
    public static function channel(?ReadChannelInterface &$read, ?WriteChannelInterface &$write, int $bufferSize=0): void {
        if ($bufferSize === 0) {
            $channel = new ChannelUnbuffered();            
            $read = new ReadChannel($channel);
            $write = new WriteChannel($channel);
        } else {
            $channel = new ChannelBuffered($bufferSize);
            $read = new ReadChannel($channel);
            $write = new WriteChannel($channel);
        }
    }

    /**
     * A publisher works like channels, but supports many subscribing coroutines
     * concurrently.
     * 
     * @param null|Subscribers $subscribers 
     * @param null|WriteChannelInterface $publisher 
     */
    public static function publisher(?Subscribers &$subscribers, ?WriteChannelInterface &$publisher): void {
        self::channel($internalReadChannel, $publisher, 0);
        $subscribers = new Subscribers($internalReadChannel);
    }

    /**
     * Wait groups are used to coordinate multiple coroutines. A coroutine can add work
     * to the wait group when the coroutine begins processing the task, and then notify
     * the wait group that the work is done.
     * 
     * @deprecated It's generally better to just construct `new WaitGroup()`.
     * @return WaitGroup 
     */
    public static function waitGroup(): WaitGroup {
        return new WaitGroup();
    }

    /**
     * Signal all coroutines that are waiting for an event represented
     * by the object $signal to resume.
     * 
     * @param object $signal 
     * @return int The number of resumed fibers. 
     */
    public static function raiseFlag(object $signal): int {
        return self::getDriver()->raiseFlag($signal);
    }

    /**
     * Pause execution of the current coroutine until an event is signalled
     * represented by the object $signal. If the timeout is reached, this function
     * throws TimeoutException.
     * 
     * @param object $signal 
     * @param float|null $timeout 
     * @return void 
     * @throws TimeoutException if the timeout is reached.
     * @throws Throwable 
     */
    public static function awaitFlag(object $signal, float $timeout=null): void {
        $driver = self::getDriver();
        $fiber = $driver->getCurrentFiber();
        if ($fiber === null) {
            throw new LogicException("Can only await flags from within a coroutine");
        }

        $driver->whenFlagged($signal, $timeout ?? self::getDefaultTimeout(), $fiber);
        self::suspend();    
    }

    /**
     * Enqueue a Fiber with the event loop while throwing an exception in it. This is
     * an internal function intended for advanced use cases and the API may change 
     * without notice.
     * 
     * @internal
     * @param Fiber $fiber 
     * @param null|Throwable $exception 
     * @return void 
     */
    public static function enqueueWithException(Fiber $fiber, Throwable $exception): void {
        self::getDriver()->enqueueWithException($fiber, $exception);
    }

    /**
     * Enqueue a Fiber with the event loop. This is an internal function intended
     * for advanced use cases and the API may change without notice.
     * 
     * @internal
     * @param Fiber $fiber 
     * @param mixed $value 
     * @return void 
     */
    public static function enqueue(Fiber $fiber): void {
        self::getDriver()->enqueue($fiber);
    }

    /**
     * Get the currently running coroutine. If there is no currently
     * running coroutine, throws LogicException.
     * 
     * @return Fiber 
     * @throws LogicException 
     */
    public static function getFiber(): Fiber {
        $fiber = self::getDriver()->getCurrentFiber();
        if (!$fiber) {
            throw new LogicException("This function can not be used outside of a coroutine");
        }
        return $fiber;
    }

    /**
     * Get the context of the currently running coroutine. The there is no
     * currently running coroutine, throws LogicException.
     * 
     * @return ContextInterface 
     * @throws LogicException 
     */
    public static function getContext(): ContextInterface {
        $context = self::getDriver()->getContext(self::getFiber());
        if (!$context) {
            throw new LogicException("This function can only be used inside a `phasync` coroutine");
        }
        return $context;
    }

    /**
     * Register a callback to be invoked whenever an application enters the event
     * loop via the top level `phasync::run()` call. 
     * 
     * @see phasync::onExit()
     * 
     * @param Closure $enterCallback 
     * @return void 
     */
    public static function onEnter(Closure $enterCallback): void {
        self::$onEnterCallbacks[] = $enterCallback;
    }

    /**
     * Register a callback to be invoked whenever an application exits the event
     * loop after a `phasync::run()` call.
     * 
     * @see phasync::onEnter()
     * 
     * @param Closure $exitCallback 
     * @return void 
     */
    public static function onExit(Closure $exitCallback): void {
        self::$onExitCallbacks[] = $exitCallback;
    }

    /**
     * Set the interval between every time the {@see phasync::preempt()}
     * function will cause the coroutine to suspend running.
     * 
     * @param int $microseconds 
     * @return void 
     */
    public static function setPreemptInterval(int $microseconds): void {
        self::$preemptInterval = \max(0, $microseconds * 1000);
    }

    /**
     * Configures handling of promises from other frameworks. The
     * `$promiseHandlerFunction` returns `false` if the value in
     * the first argument is not a promise. If it is a promise,
     * it attaches the `onFulfilled` and/or `onRejected` callbacks
     * from the second and third argument and returns true.
     * 
     * @param Closure{mixed, Closure?, Closure?, bool} $promiseHandlerFunction
     * @return void 
     */
    public static function setPromiseHandler(Closure $promiseHandlerFunction): void {
        self::$promiseHandlerFunction = $promiseHandlerFunction;
    }

    /**
     * Returns the current promise handler function. This enables extending
     * the functionality of the existing promise handler without losing the
     * other integrations. {@see phasync::setPromiseHandler()} for documentation
     * on the function signature.
     * 
     * @return Closure 
     */
    public static function getPromiseHandler(): Closure {
        if (self::$promiseHandlerFunction === null) {
            self::$promiseHandlerFunction = static function(mixed $promiseLike, Closure $onFulfilled=null, ?Closure $onRejected=null): bool {
                if (!\is_object($promiseLike) || !\method_exists($promiseLike, 'then')) {
                    return false;
                }
                $rm = new \ReflectionMethod($promiseLike, 'then');
                if ($rm->isStatic()) {
                    return false;
                }
                $onRejectedHandled = false;
                foreach ($rm->getParameters() as $index => $rp) {
                    if ($rp->hasType()) {
                        $rt = $rp->getType();
                        if ($rt instanceof \ReflectionNamedType) {
                            if (
                                $rt->getName() !== 'mixed' &&
                                $rt->getName() !== 'callable' &&
                                $rt->getName() !== \Closure::class
                            ) {
                                return false;
                            }
                        } else {
                            // mixed type apparently
                        }
                    }
                    if ($rp->isVariadic()) {                        
                        // Can handle many arguments of this type
                        $onRejectedHandled = true;
                        break;
                    }
                    if ($index === 1) {
                        $onRejectedHandled = true;
                        // Can handle at least two arguments of this type
                        break;
                    }
                }
                
                if ($onRejected !== null && !$onRejectedHandled) {
                    // The promise does not handle $onRejected in the `then`
                    // method, so see if we find a `catch` method.
                    if (\method_exists($promiseLike, 'catch')) {
                        if ($onFulfilled !== null) {
                            $promiseLike->then($onFulfilled);
                        }
                        $promiseLike->catch($onRejected);
                        return true;
                    }
                    return false;
                }

                if ($onFulfilled !== null && $onRejected !== null) {
                    $promiseLike->then($onFulfilled, $onRejected);
                } elseif ($onFulfilled !== null) {
                    $promiseLike->then($onFulfilled);
                } elseif ($onRejected !== null) {
                    $promiseLike->then(null, $onRejected);
                }
        
                return true;
            };
        }
        return self::$promiseHandlerFunction;
    }

    /**
     * Set the driver implementation for the event loop. This must be
     * configured before this API is used and will throw a LogicException
     * if the driver has been implicitly set.
     * 
     * @param DriverInterface $driver 
     * @return void 
     * @throws LogicException 
     */
    public static function setDriver(DriverInterface $driver): void {
        if (self::$driver !== null) {
            throw new LogicException("The driver must be set before any async functionality is used");
        }

        self::$driver = $driver;
    }

    /**
     * Set the default timeout for coroutine blocking operations. When
     * a coroutine blocking operation times out, a TimeoutException
     * is thrown.
     * 
     * @param float $timeout 
     * @return void 
     */
    public static function setDefaultTimeout(float $timeout): void {
        self::$timeout = $timeout;
    }

    /**
     * Get the configured default timeout, which is used by all coroutine
     * blocking functions unless a custom timeout is specified.
     * 
     * @return float 
     */
    public static function getDefaultTimeout(): float {
        return self::$timeout;
    }

    /**
     * There should be no unhandled exceptions. However, in certain scenarios
     * there exists a possibility for unhandled exceptions to occur. This method
     * ensures that the exception will be logged or thrown out of the event loop
     * from the `phasync::run()` function.
     *
     * @deprecated This function will be removed when it is certain that phasync handles all edge cases.
     * @internal
     * @param Throwable $exception 
     * @return void 
     */
    public static function logUnhandledException(Throwable $exception): void {        
        \error_log("UNHANDLED EXCEPTION:\n" . $exception->__toString() . "\nLogged from:" . (new \Exception())->getTraceAsString(), $exception->getCode());
    }    

    /**
     * Returns the driver instance for the application.
     * 
     * @return DriverInterface 
     */
    private static function getDriver(): DriverInterface {
        if (self::$driver === null) {
            self::$driver = new StreamSelectDriver();
        }
        return self::$driver;
    }

    /**
     * Integrate with Promise like objects.
     * 
     * @param mixed $promiseLike 
     * @param null|Closure $onFulfilled 
     * @param null|Closure $onRejected 
     * @return bool 
     */
    private static function handlePromise(mixed $promiseLike, ?Closure $onFulfilled=null, ?Closure $onRejected=null): bool {
        return (self::getPromiseHandler())($promiseLike, $onFulfilled, $onRejected);
    }

}
=======
<?php
use phasync\Context\ContextInterface;
use phasync\Context\DefaultContext;
use phasync\Debug;
use phasync\Drivers\DriverInterface;
use phasync\Drivers\StreamSelectDriver;
use phasync\Internal\AsyncStream;
use phasync\Internal\ChannelBuffered;
use phasync\Internal\ChannelUnbuffered;
use phasync\Internal\Subscribers;
use phasync\Internal\ReadChannel;
use phasync\Internal\FiberSelector;
use phasync\Internal\StreamSelector;
use phasync\Internal\WriteChannel;
use phasync\ReadChannelInterface;
use phasync\RethrowExceptionInterface;
use phasync\SelectableInterface;
use phasync\SelectorInterface;
use phasync\TimeoutException;
use phasync\Util\WaitGroup;
use phasync\WriteChannelInterface;

/**
 * This class defines the essential API for all coroutine based applications.
 * This basic API enables implementing all forms of asynchronous programming,
 * including asynchronous CURL and database connections efficiently via the
 * use of flag signals {@see phasync::raiseFlag()} and {@see phasync::awaitFlag()}.
 * 
 * The essential functions are:
 * 
 * - {@see phasync::sleep()} to pause the coroutine and avoid wasting CPU cycles
 *   if there is nothing to do.
 * - {@see phasync::stream()} to pause the coroutine until a stream resource becomes
 *   readable, writable or both.
 * - {@see phasync::raiseFlag()} and {@see phasync::awaitFlag()} to pause the coroutine
 *   until an trigger occurs.
 * 
 * It is bad practice for any advanced functionality to check for external events
 * on every tick, so it should use sleep(), stream() or raiseFlag()/awaitFlag() to
 * block between each poll.
 * 
 * For example, to monitor curl handles using multi_curl, a separate coroutine would be
 * launched using {@see phasync::go()} which will invoke curl_multi_exec(). It should
 * invoke {@see phasync::sleep(0.1)} or so, to avoid busy loops and ideally a single
 * such service coroutine manages all the curl handles across the application. Fibers
 * that need notification would invoke phasync::awaitFlag($curlHandle) and the manager
 * coroutine would invoke phasync::raiseFlag($curlHandle) when the $curlHandle is done.
 * 
 * @package phasync
 */
final class phasync {

    /**
     * Block the coroutine until the stream becomes readable.
     * {@see phasync::stream()}
     */
    const READABLE = DriverInterface::STREAM_READ;

    /**
     * Block the coroutine until the stream becomes writable.
     * {@see phasync::stream()}
     */
    const WRITABLE = DriverInterface::STREAM_WRITE;

    /**
     * Block the coroutine until the stream has an except state
     * (out-of-band date etc) {@see \stream_select()} for more
     * details.
     * 
     * {@see phasync::stream()}
     */
    const EXCEPT = DriverInterface::STREAM_EXCEPT;

    /**
     * The default timeout in seconds used throughout the library,
     * unless another timeout is configured via 
     * {@see phasync::setDefaultTimeout()}
     */
    const DEFAULT_TIMEOUT = 30.0;

    /**
     * This is the number of microseconds that a coroutine can run
     * before it is *volunteeringly* preempted by invoking the
     * {@see phasync::preempt()} function. When the coroutine has
     * run for this number of microseconds, the phasync::preempt()
     * function will suspend the coroutine and allow other 
     * coroutines to run.
     * 
     * Number is in nanoseconds, measured using \hrtime(true), the
     * default is 20 ms.
     */
    const DEFAULT_PREEMPT_INTERVAL = 50000000;

    /**
     * The recursion depth of run statements that are active
     * 
     * @var int
     */
    private static int $runDepth = 0;

    /**
     * The currently configured timeout in seconds.
     * 
     * @var float
     */
    private static float $timeout = 30;

    /**
     * The currently set driver.
     * 
     * @var null|DriverInterface
     */
    private static ?DriverInterface $driver = null;

    /**
     * A function that sets an onFulfilled and/or an onRejected callback on
     * a promise.
     * 
     * @var null|Closure{object, ?Closure{mixed}, ?Closure{mixed}, false}
     */
    private static ?Closure $promiseHandlerFunction = null;

    /**
     * The configurable preempt interval that can be set using the
     * {@see phasync::setPreemptInterval()} function. 
     * 
     * @var int number of nanoseconds
     */
    private static int $preemptInterval = self::DEFAULT_PREEMPT_INTERVAL;

    /**
     * The last time that {@see phasync::preempt()) was invoked. This means
     * that the first call to phasync::preempt() will always yield.
     * 
     * @var int number in nanoseconds from \hrtime(true)
     */
    private static int $lastPreemptTime = 0;

    private static array $onEnterCallbacks = [];
    private static array $onExitCallbacks = [];

    /**
     * Register a coroutine/Fiber to run in the event loop and await the result.
     * Running a coroutine this way also ensures that the event loop will run
     * until all nested coroutines have completed. If you want to create a coroutine
     * inside this context, and leave it running after - the coroutine must be
     * created from within another coroutine outside of the context, for example by
     * using a Channel.
     * 
     * @param Closure $fn 
     * @param array $args 
     * @return mixed 
     * @throws FiberError 
     * @throws Throwable 
     */
    public static function run(Closure $fn, ?array $args=[], ?ContextInterface $context=null): mixed {                
        $driver = self::getDriver();        
        try {
            $runDepth = self::$runDepth++;
            if ($runDepth === 0) {                
                \gc_disable();

                // Run hooks when async context is enabled
                foreach (self::$onEnterCallbacks as $exitCallback) {
                    $exitCallback();
                }
            }
    
            if ($context === null) {
                $context = new DefaultContext();
            }

            $exception = null;

            try {
                $fiber = $driver->create($fn, $args, $context);
            } catch (Throwable $e) {
                unset($fiber);
                $exception = $e;
            }

            if ($runDepth === 0) {
                while ($driver->count() > 0) {
                    $driver->tick();
                }
            } else {
                while ($context->getFibers()->count() > 0) {
                    self::yield();
                }
            }

            if ($exception !== null) {
                throw $exception;
            }

            $result = self::await($fiber);
        
            if ($exception = $context->getContextException()) {
                throw $exception;
            }
            return $result;
        } finally {
            if (--self::$runDepth === 0) {
                \gc_enable();
                // Run hooks when async context is enabled
                foreach (self::$onExitCallbacks as $exitCallback) {
                    $exitCallback();
                }
            }
        }


    }

    /**
     * Creates a normal coroutine and starts running it. The coroutine will be associated
     * with the current context, and will block the current coroutine from completing
     * until it is done by returning or throwing.
     * 
     * If parameter `$concurrent` is greater than 1, the returned coroutine will resolve
     * into an array of return values or exceptions from each instance of the coroutine.
     * 
     * @param Closure               $fn 
     * @param array                 $args 
     * @param int                   $concurrent 
     * @param ContextInterface|null $context
     * @return Fiber 
     * @throws LogicException
     * @throws Throwable 
     */
    public static function go(Closure $fn, array $args=[], int $concurrent = 1, ?ContextInterface $context=null): \Fiber {
        if($concurrent > 1) {
			if($context !== null) {
				throw new LogicException("Can't create concurrent root coroutines sharing a context");
			}
			return self::go(fn: static function($fn, $args, $concurrent) {
				$coroutines = [];
				for($i = 0; $i < $concurrent; $i++) {
					$coroutines[] = self::go($fn, $args);
				}
				$results = [];
				foreach($coroutines as $fiber) {
					try {
						$results[] = self::await($fiber);
					} catch(Throwable $e) {
						$results[] = $e;
					}
				}
				return $results;
			}, args: [$fn, $args, $concurrent]);
		}
		$driver = self::getDriver();
		$fiber = $driver->getCurrentFiber();
		if(!$fiber) {
			throw new LogicException("Can't create a coroutine outside of a context. Use `phasync::run()` to launch a context.");
		}
		$result = $driver->create($fn, $args, $context);
		// Since coroutines start immediately, launching coroutines can effectively
		// cause a busy loop. The preempt below enables coroutines to proceed while
		// this launching is going on.
		self::preempt();
		return $result;
    }

    /**
     * Launches a service coroutine independently of the context scope.
     * This service will be permitted to continue but MUST stop running
     * when it is no longer providing services to other fibers. Failing
     * to do so will cause the topmost run() context to keep running.
     * 
     * @param Closure $coroutine 
     * @return void 
     */
    public static function service(Closure $coroutine): void {
        $driver = self::getDriver();
        $fiber = $driver->getCurrentFiber();
        if ($fiber === null || $driver->getContext($fiber) === null) {
            throw new LogicException("Services must be started on-demand inside a coroutine.");
        }
        $driver->runService($coroutine);
    }

    /**
     * Wait for a coroutine or promise to complete and return the result.
     * If exceptions are thrown in the coroutine, they will be thrown here.
     * 
     * @param object $fiberOrPromise
     * @param float $timeout The number of seconds to wait at most.
     * @return mixed 
     * @throws TimeoutException If the timeout is reached.
     * @throws Throwable 
     */
    public static function await(object $fiberOrPromise, ?float $timeout=null): mixed {
        $timeout = $timeout ?? self::getDefaultTimeout();
        $startTime = \microtime(true);
        $driver = self::getDriver();
        $currentFiber = $driver->getCurrentFiber();

        if ($fiberOrPromise instanceof Fiber) {
            if ($fiberOrPromise->isTerminated()) {
                try {
                    return $fiberOrPromise->getReturn();
                } catch (FiberError) {
                    throw $driver->getException($fiberOrPromise);
                }
            }
            $fiber = $fiberOrPromise;
            if (!$driver->getContext($fiber)) {
                throw new LogicException("Can't await a coroutine not from phasync");
            }
        } else {
            // Convert this promise into a Fiber
            $fiber = self::go(static function() use ($fiberOrPromise) {
                // May be a Promise
                $status = null;
                $result = null;
                if (!self::handlePromise($fiberOrPromise, static function(mixed $value) use (&$status, &$result) {
                    if ($status !== null) {
                        throw new LogicException("Promise resolved or rejected twice");
                    }
                    $status = true;
                    $result = $value;
                }, static function(mixed $error) use (&$status, &$result) {
                    if ($status !== null) {
                        throw new LogicException("Promise resolved or rejected twice");
                    }
                    $status = false;
                    $result = $error;
                })) {
                    throw new InvalidArgumentException("The awaited object must be a Fiber or a promise-like object");
                }
                // Allow the promise-like object to resolve
                while ($status === null) {
                    self::yield();
                }
                if ($status) {
                    return $result;
                } elseif ($result instanceof Throwable) {
                    throw $result;
                } else {
                    throw new Exception((string) $result);
                }
            });
        }
        
        if ($currentFiber) {
            // We are in a Fiber
            while (!$fiber->isTerminated()) {
                $elapsed = \microtime(true) - $startTime;
                $remaining = $timeout - $elapsed;
                if ($remaining < 0) {
                    throw new TimeoutException("The coroutine did not complete in time");
                }
                $driver->whenFlagged($fiber, $remaining, $currentFiber);
                self::suspend();    
            }    
        } else {
            /**
             * @todo Move this to the phasync::run() method.
             */
            while (!$fiber->isTerminated()) {
                $elapsed = \microtime(true) - $startTime;
                $remaining = $timeout - $elapsed;
                if ($remaining < 0) {
                    throw new TimeoutException("The coroutine (" . Debug::getDebugInfo($fiber). ") did not complete in time");
                }
                $driver->tick();
            }
        }        
        if (null !== ($exception = $driver->getException($fiber))) {
            throw $exception;
        }

        return $fiber->getReturn();
    }

    /**
     * Block until one of the selectable objects or fibers terminate
     * 
     * @param (SelectableInterface|Fiber)[] $selectables 
     * @param null|float $timeout 
     * @param resource[] $read Wait for stream resources to become readable
     * @param resource[] $write Wait for stream resources to become writable
     * @return SelectableInterface|resource|Fiber 
     * @throws LogicException 
     * @throws FiberError 
     * @throws Throwable 
     */
    public static function select(array $selectables, ?float $timeout=null, ?array $read=null, ?array $write=null): mixed {
        if (self::getDriver()->getCurrentFiber() === null) {
            throw new LogicException("Can't use phasync::select() outside of phasync. Use `phasync::run()` to launch a context.");
        }
        $returnables = [];

        $stopTime = \microtime(true) + ($timeout ?? self::getDefaultTimeout());
        $selectFlag = new stdClass;
        try {
            /**
             * Validate that all selectables are valid and must be awaited,
             * and convert any supported alterative resources into selectors.
             */
            foreach ($selectables as $k => $selectable) {
                if ($selectable instanceof Fiber) {
                    if ($selectable->isTerminated()) {
                        return $selectable;
                    }
                    $fiberSelector = FiberSelector::create($selectable);
                    $returnables[] = $fiberSelector;
                    $selectables[$k] = $fiberSelector;
                } elseif ($selectable instanceof SelectableInterface) {
                    if (!$selectable->selectWillBlock()) {
                        return $selectable;
                    }
                } else {
                    throw new InvalidArgumentException("Unexpected " . \get_debug_type($selectable) . " in phasync::select()");
                }
            }
            /**
             * Convert any stream resources waiting to be readable into
             * StreamSelectors.
             */
            if ($read !== null) {
                foreach ($read as $r) {
                    $selector = StreamSelector::create($r, DriverInterface::STREAM_READ);
                    $selectables[] = $selector;
                    $returnables[] = $selector;
                }
            }
            /**
             * Convert any stream resources waiting to be writable into
             * StreamSelectors.
             */
            if ($write !== null) {
                foreach ($write as $w) {
                    $selector = StreamSelector::create($w, DriverInterface::STREAM_WRITE);
                    $selectables[] = $selector;
                    $returnables[] = $selector;
                }
            }


            foreach ($selectables as $selectable) {                    
                $selectable->getSelectManager()->addFlag($selectFlag);
            }
            while (true) {
                try {
                    phasync::awaitFlag($selectFlag, $stopTime - \microtime(true));
                    foreach ($selectables as $selectable) {
                        if (!$selectable->selectWillBlock()) {
                            if ($selectable instanceof SelectorInterface) {
                                return $selectable->getSelected();
                            } else {
                                return $selectable;
                            }    
                        }
                    }
                } catch (TimeoutException) {
                    return null;
                }
            }    
        } finally {
            foreach ($selectables as $selectable) {
                if ($selectable instanceof SelectableInterface) {
                    $selectable->getSelectManager()->removeFlag($selectFlag);
                }
            }
            foreach ($returnables as $returnable) {
                $returnable->returnToPool();
            }
        }
    }

    /**
     * Schedule a closure to run when the current coroutine completes. This function
     * is intended to be used when a coroutine uses a resource that must be cleaned
     * up when the coroutine finishes. Note that it may be more efficient to use a
     * try {} finally {} statement.
     * 
     * @param Closure $callable 
     * @return void 
     */
    public static function finally(Closure $fn): void {
        static $queues = null;
        if ($queues === null) {
            /**
             * WeakMap allows this function to add more callbacks to the
             * same coroutine.
             * 
             * @var WeakMap<Fiber, Closure[]>
             */
            $queues = new WeakMap();
        }
        $fiber = self::getFiber();

        if (!isset($queues[$fiber])) {
            $queues[$fiber] = [];
        }
        if (empty($queues[$fiber])) {
            phasync::go(static function() use ($fiber, $queues) {
                try {
                    self::await($fiber);
                } catch (Throwable) {}
                while (!empty($queues[$fiber])) {
                    \array_pop($queues[$fiber])();
                }
                unset($queues[$fiber]);
            });
        }
        $queues[$fiber][] = $fn;
    }

    /**
     * Cancel a suspended coroutine. This will throw an exception inside the
     * coroutine. If the coroutine handles the exception, it has the opportunity
     * to clean up any resources it is using. The coroutine MUST be suspended
     * using either {@see phasync::await()}, {@see phasync::sleep()}, {@see phasync::stream()}
     * or {@see phasync::awaitFlag()}.
     * 
     * @param Fiber $fiber 
     * @param Throwable $exception 
     * @return void 
     * @throws RuntimeException if the fiber is not currently blocked.
     */
    public static function cancel(Fiber $fiber, ?Throwable $exception=null): void {
        if ($fiber->isTerminated()) {
            debug_print_backtrace();
            throw new InvalidArgumentException("Fiber is already terminated");
        }
        self::getDriver()->cancel($fiber, $exception);
    }

    /**
     * Suspend the coroutine when it has been running for a configurable number of
     * microseconds. This function is designed to be invoked from within busy loops,
     * to allow other tasks to be performed. Use it at strategic places in library
     * functions that do not naturally suspend - and on strategic places in slow
     * calculations (avoiding invoking it on every iteration if possible).
     * 
     * This function is highly optimized, but it benefits a lot from JIT because it
     * seems to be inlined.
     * 
     * @return void
     */
    public static function preempt(): void {
        try {
            $elapsed = ($now = \hrtime(true)) - self::$lastPreemptTime;
            if ($elapsed > self::$preemptInterval) {
                if (self::getDriver()->getCurrentFiber() === null) {
                    // Minimize cost of calling this outside of phasync
                    return;
                }
                if (self::$lastPreemptTime === 0) {                
                    // This check is too costly to perform on every preempt()
                    // call, so we'll just set it here and wait for the next call.
                    self::$lastPreemptTime = $now;
                } else {
                    $driver = self::getDriver();
                    self::$lastPreemptTime = $now;
                    $driver->enqueue($driver->getCurrentFiber());
                    self::suspend();    
                }
            }
        } catch (Throwable) {
            // Ignore; this function must never throw
        }
    }

    /**
     * Yield time so that other coroutines can continue processing. Note that
     * if you intend to wait for something to happen in other coroutines, you
     * should use {@see phasync::yield()}, which will suspend the coroutine until
     * after any other fibers have done some work.
     * 
     * @param float $seconds If null, the coroutine won't be resumed until another coroutine resumes
     * @return void 
     * @throws RuntimeException
     */
    public static function sleep(float $seconds=0): void {
        $driver = self::getDriver();
        $fiber = $driver->getCurrentFiber();
        if ($fiber !== null) {
            $driver->whenTimeElapsed($seconds, $fiber);
            self::suspend();
        } elseif ($seconds <= 0) {
            $driver->tick();
        } else {
            \usleep(intval(1000000 * $seconds));
        }
    }

    /**
     * Suspend the fiber until immediately after some other fibers has performed
     * work. Suspending a fiber this way will not cause a busy loop. If you intend
     * to perform work actively, you should use {@see phasync::sleep(0)}
     * instead.
     * 
     * @return void 
     */
    public static function yield(): void {
        $driver = self::getDriver();
        $fiber = $driver->getCurrentFiber();
        if ($fiber === null) {
            return;
        }
        $driver->afterNext($fiber);
        self::suspend();    
    }


    /**
     * Function is used internally to suspend coroutines and ensure
     * exceptions have a proper stack trace.
     * 
     * @internal
     * @return void 
     * @throws FiberError 
     * @throws Throwable 
     */
    private static function suspend(): void {
        try {
            Fiber::suspend();
        } catch (RethrowExceptionInterface $e) {
            $className = \get_class($e);
            throw new $className($e->getMessage(), $e->getCode(), $e);
        }
    }

    /**
     * Suspend the current fiber until the event loop becomes empty or will sleeps while
     * waiting for future events.
     * 
     * @param null|float $timeout 
     * @return void
     */
    public static function idle(?float $timeout=null): void {
        $driver = self::getDriver();
        $fiber = $driver->getCurrentFiber();
        if ($fiber === null) {
            return;
        }
        $timeout = $timeout ?? self::getDefaultTimeout();
        $driver->whenIdle($timeout, $fiber);
        try {
            self::suspend();
        } catch (TimeoutException) {
            // Timeouts are not errors
        }
    }

    /**
     * Make any stream resource context switch between coroutines when
     * they would block.
     * 
     * @param mixed $resource 
     * @return false|resource 
     */
    public static function io($resource) {
        if (!\is_resource($resource) || \get_resource_type($resource) !== 'stream') {
            return $resource;
        }
        return AsyncStream::wrap($resource);
    }

    /**
     * Utility function to suspend the current fiber until a stream resource becomes readable,
     * by wrapping `phasync::stream($resource, $timeout, phasync::READABLE)`.
     * 
     * @param resource $resource 
     * @param null|float $timeout 
     * @return void 
     * @throws FiberError 
     * @throws Throwable 
     */
    public static function readable(mixed $resource, ?float $timeout=null): void {
        self::stream($resource, self::READABLE, $timeout);
    }

    /**
     * Utility function to suspend the current fiber until a stream resource becomes readable,
     * by wrapping `phasync::stream($resource, $timeout, phasync::WRITABLE)`.
     * 
     * @param resource $resource 
     * @param null|float $timeout 
     * @return void 
     * @throws FiberError 
     * @throws Throwable 
     */
    public static function writable(mixed $resource, ?float $timeout=null): void {
        self::stream($resource, self::WRITABLE, $timeout);
    }

    /**
     * Block the coroutine until the stream resource becomes readable, writable or raises
     * an exception or any combination of these.
     * 
     * The bitmaps use self::READABLE, self::WRITABLE and self::EXCEPT.
     * 
     * @param mixed $resource 
     * @param int $mode A bitmap indicating which events on the resource that should resume the coroutine.
     * @param float|null $timeout 
     * @return int A bitmap indicating which events on the resource that was raised
     */
    public static function stream(mixed $resource, int $mode = self::READABLE|self::WRITABLE, ?float $timeout=null): int {
        if (!\is_resource($resource) || \get_resource_type($resource) != 'stream') {
            return 0;
        }
        if ($mode & self::READABLE) {
            $metaData = \stream_get_meta_data($resource);
            if ($metaData['unread_bytes'] > 0) {
                // Avoid the event loop
                self::preempt();
                return self::READABLE;
            }
        }
        // check using the event loop
        $driver = self::getDriver();
        $fiber = $driver->getCurrentFiber();
        if ($fiber === null) {
            // simulate the behavior
            $stopTime = microtime(true) + ($timeout ?? self::getDefaultTimeout());
            while (true) {
                $r = $w = $e = [];
                if ($mode & self::READABLE) {
                    $r[] = $resource;
                }
                if ($mode & self::WRITABLE) {
                    $w[] = $resource;
                }
                if ($mode & self::EXCEPT) {
                    $e[] = $resource;
                }
                $count = \stream_select($r, $w, $e, 0, 1000000);
                if (\is_int($count) && $count > 0) {                    
                    $result = 0;
                    if (!empty($r)) {
                        $result |= self::READABLE;
                    }
                    if (!empty($w)) {
                        $result |= self::WRITABLE;
                    }
                    if (!empty($e)) {
                        $result |= self::EXCEPT;
                    }
                    return $result;
                }
                if ($stopTime < microtime(true)) {
                    throw new TimeoutException("The operation timed out");
                }
            }
        }
        $timeout = $timeout ?? self::getDefaultTimeout();
        $driver->whenResourceActivity($resource, $mode, $timeout, $fiber);
        self::suspend();
        return $driver->getLastResourceState($resource);
    }

    /**
     * Check immediately if the stream resource can be read, written or
     * is in an except state.
     * 
     * @internal
     * @param mixed $resource 
     * @return int 
     * @throws InvalidArgumentException 
     * @throws RuntimeException 
     */
    public static function streamPoll($resource): int {
        if (!\is_resource($resource) || \get_resource_type($resource) !== 'stream') {
            throw new InvalidArgumentException("Expecting a valid stream resource");
        }
        $r = $w = $e = [$resource];
        $count = \stream_select($r, $w, $e, 0, 0);
        if ($count === false) {
            throw new RuntimeException("Unable to poll stream resource");
        }
        $result = 0;
        if (!empty($r)) $result |= self::READABLE;
        if (!empty($w)) $result |= self::WRITABLE;
        if (!empty($e)) $result |= self::EXCEPT;
        return $result;
    }

    /**
     * Creates a channel pair which can be used to communicate between multiple
     * coroutines. Channels should be used to pass serializable data, to support
     * passing channels to worker processes, but it is possible to pass more
     * complex data if you are certain the data will not be passed to other
     * processes.
     * 
     * If a function is passed in either argument, it will be run a coroutine
     * with the ReadChannelInterface or the WriteChannelInterface as the first
     * argument.
     * 
     * @param null|ReadChannelInterface $read 
     * @param null|WriteChannelInterface $write 
     * @param int $bufferSize 
     * @return void 
     */
    public static function channel(?ReadChannelInterface &$read, ?WriteChannelInterface &$write, int $bufferSize=0): void {
        if ($bufferSize === 0) {
            $channel = new ChannelUnbuffered();            
            $read = new ReadChannel($channel);
            $write = new WriteChannel($channel);
        } else {
            $channel = new ChannelBuffered($bufferSize);
            $read = new ReadChannel($channel);
            $write = new WriteChannel($channel);
        }
    }

    /**
     * A publisher works like channels, but supports many subscribing coroutines
     * concurrently.
     * 
     * @param null|Subscribers $subscribers 
     * @param null|WriteChannelInterface $publisher 
     */
    public static function publisher(?Subscribers &$subscribers, ?WriteChannelInterface &$publisher): void {
        self::channel($internalReadChannel, $publisher, 0);
        $subscribers = new Subscribers($internalReadChannel);
    }

    /**
     * Wait groups are used to coordinate multiple coroutines. A coroutine can add work
     * to the wait group when the coroutine begins processing the task, and then notify
     * the wait group that the work is done.
     * 
     * @deprecated It's generally better to just construct `new WaitGroup()`.
     * @return WaitGroup 
     */
    public static function waitGroup(): WaitGroup {
        return new WaitGroup();
    }

    /**
     * Signal all coroutines that are waiting for an event represented
     * by the object $signal to resume.
     * 
     * @param object $signal 
     * @return int The number of resumed fibers. 
     */
    public static function raiseFlag(object $signal): int {
        return self::getDriver()->raiseFlag($signal);
    }

    /**
     * Pause execution of the current coroutine until an event is signalled
     * represented by the object $signal. If the timeout is reached, this function
     * throws TimeoutException.
     * 
     * @param object $signal 
     * @param float|null $timeout 
     * @return void 
     * @throws TimeoutException if the timeout is reached.
     * @throws Throwable 
     */
    public static function awaitFlag(object $signal, ?float $timeout=null): void {
        $driver = self::getDriver();
        $fiber = $driver->getCurrentFiber();
        if ($fiber === null) {
            throw new LogicException("Can only await flags from within a coroutine");
        }

        $driver->whenFlagged($signal, $timeout ?? self::getDefaultTimeout(), $fiber);
        self::suspend();    
    }

    /**
     * Enqueue a Fiber with the event loop while throwing an exception in it. This is
     * an internal function intended for advanced use cases and the API may change 
     * without notice.
     * 
     * @internal
     * @param Fiber $fiber 
     * @param null|Throwable $exception 
     * @return void 
     */
    public static function enqueueWithException(Fiber $fiber, Throwable $exception): void {
        self::getDriver()->enqueueWithException($fiber, $exception);
    }

    /**
     * Enqueue a Fiber with the event loop. This is an internal function intended
     * for advanced use cases and the API may change without notice.
     * 
     * @internal
     * @param Fiber $fiber 
     * @param mixed $value 
     * @return void 
     */
    public static function enqueue(Fiber $fiber): void {
        self::getDriver()->enqueue($fiber);
    }

    /**
     * Get the currently running coroutine. If there is no currently
     * running coroutine, throws LogicException.
     * 
     * @return Fiber 
     * @throws LogicException 
     */
    public static function getFiber(): Fiber {
        $fiber = self::getDriver()->getCurrentFiber();
        if (!$fiber) {
            throw new LogicException("This function can not be used outside of a coroutine");
        }
        return $fiber;
    }

    /**
     * Get the context of the currently running coroutine. The there is no
     * currently running coroutine, throws LogicException.
     * 
     * @return ContextInterface 
     * @throws LogicException 
     */
    public static function getContext(): ContextInterface {
        $context = self::getDriver()->getContext(self::getFiber());
        if (!$context) {
            throw new LogicException("This function can only be used inside a `phasync` coroutine");
        }
        return $context;
    }

    /**
     * Register a callback to be invoked whenever an application enters the event
     * loop via the top level `phasync::run()` call. 
     * 
     * @see phasync::onExit()
     * 
     * @param Closure $enterCallback 
     * @return void 
     */
    public static function onEnter(Closure $enterCallback): void {
        self::$onEnterCallbacks[] = $enterCallback;
    }

    /**
     * Register a callback to be invoked whenever an application exits the event
     * loop after a `phasync::run()` call.
     * 
     * @see phasync::onEnter()
     * 
     * @param Closure $exitCallback 
     * @return void 
     */
    public static function onExit(Closure $exitCallback): void {
        self::$onExitCallbacks[] = $exitCallback;
    }

    /**
     * Set the interval between every time the {@see phasync::preempt()}
     * function will cause the coroutine to suspend running.
     * 
     * @param int $microseconds 
     * @return void 
     */
    public static function setPreemptInterval(int $microseconds): void {
        self::$preemptInterval = \max(0, $microseconds * 1000);
    }

    /**
     * Configures handling of promises from other frameworks. The
     * `$promiseHandlerFunction` returns `false` if the value in
     * the first argument is not a promise. If it is a promise,
     * it attaches the `onFulfilled` and/or `onRejected` callbacks
     * from the second and third argument and returns true.
     * 
     * @param Closure{mixed, Closure?, Closure?, bool} $promiseHandlerFunction
     * @return void 
     */
    public static function setPromiseHandler(Closure $promiseHandlerFunction): void {
        self::$promiseHandlerFunction = $promiseHandlerFunction;
    }

    /**
     * Returns the current promise handler function. This enables extending
     * the functionality of the existing promise handler without losing the
     * other integrations. {@see phasync::setPromiseHandler()} for documentation
     * on the function signature.
     * 
     * @return Closure 
     */
    public static function getPromiseHandler(): Closure {
        if (self::$promiseHandlerFunction === null) {
            self::$promiseHandlerFunction = static function(mixed $promiseLike, ?Closure $onFulfilled=null, ?Closure $onRejected=null): bool {
                if (!\is_object($promiseLike) || !\method_exists($promiseLike, 'then')) {
                    return false;
                }
                $rm = new \ReflectionMethod($promiseLike, 'then');
                if ($rm->isStatic()) {
                    return false;
                }
                $onRejectedHandled = false;
                foreach ($rm->getParameters() as $index => $rp) {
                    if ($rp->hasType()) {
                        $rt = $rp->getType();
                        if ($rt instanceof \ReflectionNamedType) {
                            if (
                                $rt->getName() !== 'mixed' &&
                                $rt->getName() !== 'callable' &&
                                $rt->getName() !== \Closure::class
                            ) {
                                return false;
                            }
                        } else {
                            // mixed type apparently
                        }
                    }
                    if ($rp->isVariadic()) {                        
                        // Can handle many arguments of this type
                        $onRejectedHandled = true;
                        break;
                    }
                    if ($index === 1) {
                        $onRejectedHandled = true;
                        // Can handle at least two arguments of this type
                        break;
                    }
                }
                
                if ($onRejected !== null && !$onRejectedHandled) {
                    // The promise does not handle $onRejected in the `then`
                    // method, so see if we find a `catch` method.
                    if (\method_exists($promiseLike, 'catch')) {
                        if ($onFulfilled !== null) {
                            $promiseLike->then($onFulfilled);
                        }
                        $promiseLike->catch($onRejected);
                        return true;
                    }
                    return false;
                }

                if ($onFulfilled !== null && $onRejected !== null) {
                    $promiseLike->then($onFulfilled, $onRejected);
                } elseif ($onFulfilled !== null) {
                    $promiseLike->then($onFulfilled);
                } elseif ($onRejected !== null) {
                    $promiseLike->then(null, $onRejected);
                }
        
                return true;
            };
        }
        return self::$promiseHandlerFunction;
    }

    /**
     * Set the driver implementation for the event loop. This must be
     * configured before this API is used and will throw a LogicException
     * if the driver has been implicitly set.
     * 
     * @param DriverInterface $driver 
     * @return void 
     * @throws LogicException 
     */
    public static function setDriver(DriverInterface $driver): void {
        if (self::$driver !== null) {
            throw new LogicException("The driver must be set before any async functionality is used");
        }

        self::$driver = $driver;
    }

    /**
     * Set the default timeout for coroutine blocking operations. When
     * a coroutine blocking operation times out, a TimeoutException
     * is thrown.
     * 
     * @param float $timeout 
     * @return void 
     */
    public static function setDefaultTimeout(float $timeout): void {
        self::$timeout = $timeout;
    }

    /**
     * Get the configured default timeout, which is used by all coroutine
     * blocking functions unless a custom timeout is specified.
     * 
     * @return float 
     */
    public static function getDefaultTimeout(): float {
        return self::$timeout;
    }

    /**
     * There should be no unhandled exceptions. However, in certain scenarios
     * there exists a possibility for unhandled exceptions to occur. This method
     * ensures that the exception will be logged or thrown out of the event loop
     * from the `phasync::run()` function.
     *
     * @deprecated This function will be removed when it is certain that phasync handles all edge cases.
     * @internal
     * @param Throwable $exception 
     * @return void 
     */
    public static function logUnhandledException(Throwable $exception): void {        
        \error_log("UNHANDLED EXCEPTION:\n" . $exception->__toString() . "\nLogged from:" . (new \Exception())->getTraceAsString(), $exception->getCode());
    }    

    /**
     * Returns the driver instance for the application.
     * 
     * @return DriverInterface 
     */
    private static function getDriver(): DriverInterface {
        if (self::$driver === null) {
            self::$driver = new StreamSelectDriver();
        }
        return self::$driver;
    }

    /**
     * Integrate with Promise like objects.
     * 
     * @param mixed $promiseLike 
     * @param null|Closure $onFulfilled 
     * @param null|Closure $onRejected 
     * @return bool 
     */
    private static function handlePromise(mixed $promiseLike, ?Closure $onFulfilled=null, ?Closure $onRejected=null): bool {
        return (self::getPromiseHandler())($promiseLike, $onFulfilled, $onRejected);
    }

}
>>>>>>> 600bc102
<|MERGE_RESOLUTION|>--- conflicted
+++ resolved
@@ -1,4 +1,3 @@
-<<<<<<< HEAD
 <?php
 use phasync\Context\ContextInterface;
 use phasync\Context\DefaultContext;
@@ -855,7 +854,7 @@
      * @throws TimeoutException if the timeout is reached.
      * @throws Throwable 
      */
-    public static function awaitFlag(object $signal, float $timeout=null): void {
+    public static function awaitFlag(object $signal, ?float $timeout=null): void {
         $driver = self::getDriver();
         $fiber = $driver->getCurrentFiber();
         if ($fiber === null) {
@@ -984,7 +983,7 @@
      */
     public static function getPromiseHandler(): Closure {
         if (self::$promiseHandlerFunction === null) {
-            self::$promiseHandlerFunction = static function(mixed $promiseLike, Closure $onFulfilled=null, ?Closure $onRejected=null): bool {
+            self::$promiseHandlerFunction = static function(mixed $promiseLike, ?Closure $onFulfilled=null, ?Closure $onRejected=null): bool {
                 if (!\is_object($promiseLike) || !\method_exists($promiseLike, 'then')) {
                     return false;
                 }
@@ -1125,1133 +1124,4 @@
         return (self::getPromiseHandler())($promiseLike, $onFulfilled, $onRejected);
     }
 
-}
-=======
-<?php
-use phasync\Context\ContextInterface;
-use phasync\Context\DefaultContext;
-use phasync\Debug;
-use phasync\Drivers\DriverInterface;
-use phasync\Drivers\StreamSelectDriver;
-use phasync\Internal\AsyncStream;
-use phasync\Internal\ChannelBuffered;
-use phasync\Internal\ChannelUnbuffered;
-use phasync\Internal\Subscribers;
-use phasync\Internal\ReadChannel;
-use phasync\Internal\FiberSelector;
-use phasync\Internal\StreamSelector;
-use phasync\Internal\WriteChannel;
-use phasync\ReadChannelInterface;
-use phasync\RethrowExceptionInterface;
-use phasync\SelectableInterface;
-use phasync\SelectorInterface;
-use phasync\TimeoutException;
-use phasync\Util\WaitGroup;
-use phasync\WriteChannelInterface;
-
-/**
- * This class defines the essential API for all coroutine based applications.
- * This basic API enables implementing all forms of asynchronous programming,
- * including asynchronous CURL and database connections efficiently via the
- * use of flag signals {@see phasync::raiseFlag()} and {@see phasync::awaitFlag()}.
- * 
- * The essential functions are:
- * 
- * - {@see phasync::sleep()} to pause the coroutine and avoid wasting CPU cycles
- *   if there is nothing to do.
- * - {@see phasync::stream()} to pause the coroutine until a stream resource becomes
- *   readable, writable or both.
- * - {@see phasync::raiseFlag()} and {@see phasync::awaitFlag()} to pause the coroutine
- *   until an trigger occurs.
- * 
- * It is bad practice for any advanced functionality to check for external events
- * on every tick, so it should use sleep(), stream() or raiseFlag()/awaitFlag() to
- * block between each poll.
- * 
- * For example, to monitor curl handles using multi_curl, a separate coroutine would be
- * launched using {@see phasync::go()} which will invoke curl_multi_exec(). It should
- * invoke {@see phasync::sleep(0.1)} or so, to avoid busy loops and ideally a single
- * such service coroutine manages all the curl handles across the application. Fibers
- * that need notification would invoke phasync::awaitFlag($curlHandle) and the manager
- * coroutine would invoke phasync::raiseFlag($curlHandle) when the $curlHandle is done.
- * 
- * @package phasync
- */
-final class phasync {
-
-    /**
-     * Block the coroutine until the stream becomes readable.
-     * {@see phasync::stream()}
-     */
-    const READABLE = DriverInterface::STREAM_READ;
-
-    /**
-     * Block the coroutine until the stream becomes writable.
-     * {@see phasync::stream()}
-     */
-    const WRITABLE = DriverInterface::STREAM_WRITE;
-
-    /**
-     * Block the coroutine until the stream has an except state
-     * (out-of-band date etc) {@see \stream_select()} for more
-     * details.
-     * 
-     * {@see phasync::stream()}
-     */
-    const EXCEPT = DriverInterface::STREAM_EXCEPT;
-
-    /**
-     * The default timeout in seconds used throughout the library,
-     * unless another timeout is configured via 
-     * {@see phasync::setDefaultTimeout()}
-     */
-    const DEFAULT_TIMEOUT = 30.0;
-
-    /**
-     * This is the number of microseconds that a coroutine can run
-     * before it is *volunteeringly* preempted by invoking the
-     * {@see phasync::preempt()} function. When the coroutine has
-     * run for this number of microseconds, the phasync::preempt()
-     * function will suspend the coroutine and allow other 
-     * coroutines to run.
-     * 
-     * Number is in nanoseconds, measured using \hrtime(true), the
-     * default is 20 ms.
-     */
-    const DEFAULT_PREEMPT_INTERVAL = 50000000;
-
-    /**
-     * The recursion depth of run statements that are active
-     * 
-     * @var int
-     */
-    private static int $runDepth = 0;
-
-    /**
-     * The currently configured timeout in seconds.
-     * 
-     * @var float
-     */
-    private static float $timeout = 30;
-
-    /**
-     * The currently set driver.
-     * 
-     * @var null|DriverInterface
-     */
-    private static ?DriverInterface $driver = null;
-
-    /**
-     * A function that sets an onFulfilled and/or an onRejected callback on
-     * a promise.
-     * 
-     * @var null|Closure{object, ?Closure{mixed}, ?Closure{mixed}, false}
-     */
-    private static ?Closure $promiseHandlerFunction = null;
-
-    /**
-     * The configurable preempt interval that can be set using the
-     * {@see phasync::setPreemptInterval()} function. 
-     * 
-     * @var int number of nanoseconds
-     */
-    private static int $preemptInterval = self::DEFAULT_PREEMPT_INTERVAL;
-
-    /**
-     * The last time that {@see phasync::preempt()) was invoked. This means
-     * that the first call to phasync::preempt() will always yield.
-     * 
-     * @var int number in nanoseconds from \hrtime(true)
-     */
-    private static int $lastPreemptTime = 0;
-
-    private static array $onEnterCallbacks = [];
-    private static array $onExitCallbacks = [];
-
-    /**
-     * Register a coroutine/Fiber to run in the event loop and await the result.
-     * Running a coroutine this way also ensures that the event loop will run
-     * until all nested coroutines have completed. If you want to create a coroutine
-     * inside this context, and leave it running after - the coroutine must be
-     * created from within another coroutine outside of the context, for example by
-     * using a Channel.
-     * 
-     * @param Closure $fn 
-     * @param array $args 
-     * @return mixed 
-     * @throws FiberError 
-     * @throws Throwable 
-     */
-    public static function run(Closure $fn, ?array $args=[], ?ContextInterface $context=null): mixed {                
-        $driver = self::getDriver();        
-        try {
-            $runDepth = self::$runDepth++;
-            if ($runDepth === 0) {                
-                \gc_disable();
-
-                // Run hooks when async context is enabled
-                foreach (self::$onEnterCallbacks as $exitCallback) {
-                    $exitCallback();
-                }
-            }
-    
-            if ($context === null) {
-                $context = new DefaultContext();
-            }
-
-            $exception = null;
-
-            try {
-                $fiber = $driver->create($fn, $args, $context);
-            } catch (Throwable $e) {
-                unset($fiber);
-                $exception = $e;
-            }
-
-            if ($runDepth === 0) {
-                while ($driver->count() > 0) {
-                    $driver->tick();
-                }
-            } else {
-                while ($context->getFibers()->count() > 0) {
-                    self::yield();
-                }
-            }
-
-            if ($exception !== null) {
-                throw $exception;
-            }
-
-            $result = self::await($fiber);
-        
-            if ($exception = $context->getContextException()) {
-                throw $exception;
-            }
-            return $result;
-        } finally {
-            if (--self::$runDepth === 0) {
-                \gc_enable();
-                // Run hooks when async context is enabled
-                foreach (self::$onExitCallbacks as $exitCallback) {
-                    $exitCallback();
-                }
-            }
-        }
-
-
-    }
-
-    /**
-     * Creates a normal coroutine and starts running it. The coroutine will be associated
-     * with the current context, and will block the current coroutine from completing
-     * until it is done by returning or throwing.
-     * 
-     * If parameter `$concurrent` is greater than 1, the returned coroutine will resolve
-     * into an array of return values or exceptions from each instance of the coroutine.
-     * 
-     * @param Closure               $fn 
-     * @param array                 $args 
-     * @param int                   $concurrent 
-     * @param ContextInterface|null $context
-     * @return Fiber 
-     * @throws LogicException
-     * @throws Throwable 
-     */
-    public static function go(Closure $fn, array $args=[], int $concurrent = 1, ?ContextInterface $context=null): \Fiber {
-        if($concurrent > 1) {
-			if($context !== null) {
-				throw new LogicException("Can't create concurrent root coroutines sharing a context");
-			}
-			return self::go(fn: static function($fn, $args, $concurrent) {
-				$coroutines = [];
-				for($i = 0; $i < $concurrent; $i++) {
-					$coroutines[] = self::go($fn, $args);
-				}
-				$results = [];
-				foreach($coroutines as $fiber) {
-					try {
-						$results[] = self::await($fiber);
-					} catch(Throwable $e) {
-						$results[] = $e;
-					}
-				}
-				return $results;
-			}, args: [$fn, $args, $concurrent]);
-		}
-		$driver = self::getDriver();
-		$fiber = $driver->getCurrentFiber();
-		if(!$fiber) {
-			throw new LogicException("Can't create a coroutine outside of a context. Use `phasync::run()` to launch a context.");
-		}
-		$result = $driver->create($fn, $args, $context);
-		// Since coroutines start immediately, launching coroutines can effectively
-		// cause a busy loop. The preempt below enables coroutines to proceed while
-		// this launching is going on.
-		self::preempt();
-		return $result;
-    }
-
-    /**
-     * Launches a service coroutine independently of the context scope.
-     * This service will be permitted to continue but MUST stop running
-     * when it is no longer providing services to other fibers. Failing
-     * to do so will cause the topmost run() context to keep running.
-     * 
-     * @param Closure $coroutine 
-     * @return void 
-     */
-    public static function service(Closure $coroutine): void {
-        $driver = self::getDriver();
-        $fiber = $driver->getCurrentFiber();
-        if ($fiber === null || $driver->getContext($fiber) === null) {
-            throw new LogicException("Services must be started on-demand inside a coroutine.");
-        }
-        $driver->runService($coroutine);
-    }
-
-    /**
-     * Wait for a coroutine or promise to complete and return the result.
-     * If exceptions are thrown in the coroutine, they will be thrown here.
-     * 
-     * @param object $fiberOrPromise
-     * @param float $timeout The number of seconds to wait at most.
-     * @return mixed 
-     * @throws TimeoutException If the timeout is reached.
-     * @throws Throwable 
-     */
-    public static function await(object $fiberOrPromise, ?float $timeout=null): mixed {
-        $timeout = $timeout ?? self::getDefaultTimeout();
-        $startTime = \microtime(true);
-        $driver = self::getDriver();
-        $currentFiber = $driver->getCurrentFiber();
-
-        if ($fiberOrPromise instanceof Fiber) {
-            if ($fiberOrPromise->isTerminated()) {
-                try {
-                    return $fiberOrPromise->getReturn();
-                } catch (FiberError) {
-                    throw $driver->getException($fiberOrPromise);
-                }
-            }
-            $fiber = $fiberOrPromise;
-            if (!$driver->getContext($fiber)) {
-                throw new LogicException("Can't await a coroutine not from phasync");
-            }
-        } else {
-            // Convert this promise into a Fiber
-            $fiber = self::go(static function() use ($fiberOrPromise) {
-                // May be a Promise
-                $status = null;
-                $result = null;
-                if (!self::handlePromise($fiberOrPromise, static function(mixed $value) use (&$status, &$result) {
-                    if ($status !== null) {
-                        throw new LogicException("Promise resolved or rejected twice");
-                    }
-                    $status = true;
-                    $result = $value;
-                }, static function(mixed $error) use (&$status, &$result) {
-                    if ($status !== null) {
-                        throw new LogicException("Promise resolved or rejected twice");
-                    }
-                    $status = false;
-                    $result = $error;
-                })) {
-                    throw new InvalidArgumentException("The awaited object must be a Fiber or a promise-like object");
-                }
-                // Allow the promise-like object to resolve
-                while ($status === null) {
-                    self::yield();
-                }
-                if ($status) {
-                    return $result;
-                } elseif ($result instanceof Throwable) {
-                    throw $result;
-                } else {
-                    throw new Exception((string) $result);
-                }
-            });
-        }
-        
-        if ($currentFiber) {
-            // We are in a Fiber
-            while (!$fiber->isTerminated()) {
-                $elapsed = \microtime(true) - $startTime;
-                $remaining = $timeout - $elapsed;
-                if ($remaining < 0) {
-                    throw new TimeoutException("The coroutine did not complete in time");
-                }
-                $driver->whenFlagged($fiber, $remaining, $currentFiber);
-                self::suspend();    
-            }    
-        } else {
-            /**
-             * @todo Move this to the phasync::run() method.
-             */
-            while (!$fiber->isTerminated()) {
-                $elapsed = \microtime(true) - $startTime;
-                $remaining = $timeout - $elapsed;
-                if ($remaining < 0) {
-                    throw new TimeoutException("The coroutine (" . Debug::getDebugInfo($fiber). ") did not complete in time");
-                }
-                $driver->tick();
-            }
-        }        
-        if (null !== ($exception = $driver->getException($fiber))) {
-            throw $exception;
-        }
-
-        return $fiber->getReturn();
-    }
-
-    /**
-     * Block until one of the selectable objects or fibers terminate
-     * 
-     * @param (SelectableInterface|Fiber)[] $selectables 
-     * @param null|float $timeout 
-     * @param resource[] $read Wait for stream resources to become readable
-     * @param resource[] $write Wait for stream resources to become writable
-     * @return SelectableInterface|resource|Fiber 
-     * @throws LogicException 
-     * @throws FiberError 
-     * @throws Throwable 
-     */
-    public static function select(array $selectables, ?float $timeout=null, ?array $read=null, ?array $write=null): mixed {
-        if (self::getDriver()->getCurrentFiber() === null) {
-            throw new LogicException("Can't use phasync::select() outside of phasync. Use `phasync::run()` to launch a context.");
-        }
-        $returnables = [];
-
-        $stopTime = \microtime(true) + ($timeout ?? self::getDefaultTimeout());
-        $selectFlag = new stdClass;
-        try {
-            /**
-             * Validate that all selectables are valid and must be awaited,
-             * and convert any supported alterative resources into selectors.
-             */
-            foreach ($selectables as $k => $selectable) {
-                if ($selectable instanceof Fiber) {
-                    if ($selectable->isTerminated()) {
-                        return $selectable;
-                    }
-                    $fiberSelector = FiberSelector::create($selectable);
-                    $returnables[] = $fiberSelector;
-                    $selectables[$k] = $fiberSelector;
-                } elseif ($selectable instanceof SelectableInterface) {
-                    if (!$selectable->selectWillBlock()) {
-                        return $selectable;
-                    }
-                } else {
-                    throw new InvalidArgumentException("Unexpected " . \get_debug_type($selectable) . " in phasync::select()");
-                }
-            }
-            /**
-             * Convert any stream resources waiting to be readable into
-             * StreamSelectors.
-             */
-            if ($read !== null) {
-                foreach ($read as $r) {
-                    $selector = StreamSelector::create($r, DriverInterface::STREAM_READ);
-                    $selectables[] = $selector;
-                    $returnables[] = $selector;
-                }
-            }
-            /**
-             * Convert any stream resources waiting to be writable into
-             * StreamSelectors.
-             */
-            if ($write !== null) {
-                foreach ($write as $w) {
-                    $selector = StreamSelector::create($w, DriverInterface::STREAM_WRITE);
-                    $selectables[] = $selector;
-                    $returnables[] = $selector;
-                }
-            }
-
-
-            foreach ($selectables as $selectable) {                    
-                $selectable->getSelectManager()->addFlag($selectFlag);
-            }
-            while (true) {
-                try {
-                    phasync::awaitFlag($selectFlag, $stopTime - \microtime(true));
-                    foreach ($selectables as $selectable) {
-                        if (!$selectable->selectWillBlock()) {
-                            if ($selectable instanceof SelectorInterface) {
-                                return $selectable->getSelected();
-                            } else {
-                                return $selectable;
-                            }    
-                        }
-                    }
-                } catch (TimeoutException) {
-                    return null;
-                }
-            }    
-        } finally {
-            foreach ($selectables as $selectable) {
-                if ($selectable instanceof SelectableInterface) {
-                    $selectable->getSelectManager()->removeFlag($selectFlag);
-                }
-            }
-            foreach ($returnables as $returnable) {
-                $returnable->returnToPool();
-            }
-        }
-    }
-
-    /**
-     * Schedule a closure to run when the current coroutine completes. This function
-     * is intended to be used when a coroutine uses a resource that must be cleaned
-     * up when the coroutine finishes. Note that it may be more efficient to use a
-     * try {} finally {} statement.
-     * 
-     * @param Closure $callable 
-     * @return void 
-     */
-    public static function finally(Closure $fn): void {
-        static $queues = null;
-        if ($queues === null) {
-            /**
-             * WeakMap allows this function to add more callbacks to the
-             * same coroutine.
-             * 
-             * @var WeakMap<Fiber, Closure[]>
-             */
-            $queues = new WeakMap();
-        }
-        $fiber = self::getFiber();
-
-        if (!isset($queues[$fiber])) {
-            $queues[$fiber] = [];
-        }
-        if (empty($queues[$fiber])) {
-            phasync::go(static function() use ($fiber, $queues) {
-                try {
-                    self::await($fiber);
-                } catch (Throwable) {}
-                while (!empty($queues[$fiber])) {
-                    \array_pop($queues[$fiber])();
-                }
-                unset($queues[$fiber]);
-            });
-        }
-        $queues[$fiber][] = $fn;
-    }
-
-    /**
-     * Cancel a suspended coroutine. This will throw an exception inside the
-     * coroutine. If the coroutine handles the exception, it has the opportunity
-     * to clean up any resources it is using. The coroutine MUST be suspended
-     * using either {@see phasync::await()}, {@see phasync::sleep()}, {@see phasync::stream()}
-     * or {@see phasync::awaitFlag()}.
-     * 
-     * @param Fiber $fiber 
-     * @param Throwable $exception 
-     * @return void 
-     * @throws RuntimeException if the fiber is not currently blocked.
-     */
-    public static function cancel(Fiber $fiber, ?Throwable $exception=null): void {
-        if ($fiber->isTerminated()) {
-            debug_print_backtrace();
-            throw new InvalidArgumentException("Fiber is already terminated");
-        }
-        self::getDriver()->cancel($fiber, $exception);
-    }
-
-    /**
-     * Suspend the coroutine when it has been running for a configurable number of
-     * microseconds. This function is designed to be invoked from within busy loops,
-     * to allow other tasks to be performed. Use it at strategic places in library
-     * functions that do not naturally suspend - and on strategic places in slow
-     * calculations (avoiding invoking it on every iteration if possible).
-     * 
-     * This function is highly optimized, but it benefits a lot from JIT because it
-     * seems to be inlined.
-     * 
-     * @return void
-     */
-    public static function preempt(): void {
-        try {
-            $elapsed = ($now = \hrtime(true)) - self::$lastPreemptTime;
-            if ($elapsed > self::$preemptInterval) {
-                if (self::getDriver()->getCurrentFiber() === null) {
-                    // Minimize cost of calling this outside of phasync
-                    return;
-                }
-                if (self::$lastPreemptTime === 0) {                
-                    // This check is too costly to perform on every preempt()
-                    // call, so we'll just set it here and wait for the next call.
-                    self::$lastPreemptTime = $now;
-                } else {
-                    $driver = self::getDriver();
-                    self::$lastPreemptTime = $now;
-                    $driver->enqueue($driver->getCurrentFiber());
-                    self::suspend();    
-                }
-            }
-        } catch (Throwable) {
-            // Ignore; this function must never throw
-        }
-    }
-
-    /**
-     * Yield time so that other coroutines can continue processing. Note that
-     * if you intend to wait for something to happen in other coroutines, you
-     * should use {@see phasync::yield()}, which will suspend the coroutine until
-     * after any other fibers have done some work.
-     * 
-     * @param float $seconds If null, the coroutine won't be resumed until another coroutine resumes
-     * @return void 
-     * @throws RuntimeException
-     */
-    public static function sleep(float $seconds=0): void {
-        $driver = self::getDriver();
-        $fiber = $driver->getCurrentFiber();
-        if ($fiber !== null) {
-            $driver->whenTimeElapsed($seconds, $fiber);
-            self::suspend();
-        } elseif ($seconds <= 0) {
-            $driver->tick();
-        } else {
-            \usleep(intval(1000000 * $seconds));
-        }
-    }
-
-    /**
-     * Suspend the fiber until immediately after some other fibers has performed
-     * work. Suspending a fiber this way will not cause a busy loop. If you intend
-     * to perform work actively, you should use {@see phasync::sleep(0)}
-     * instead.
-     * 
-     * @return void 
-     */
-    public static function yield(): void {
-        $driver = self::getDriver();
-        $fiber = $driver->getCurrentFiber();
-        if ($fiber === null) {
-            return;
-        }
-        $driver->afterNext($fiber);
-        self::suspend();    
-    }
-
-
-    /**
-     * Function is used internally to suspend coroutines and ensure
-     * exceptions have a proper stack trace.
-     * 
-     * @internal
-     * @return void 
-     * @throws FiberError 
-     * @throws Throwable 
-     */
-    private static function suspend(): void {
-        try {
-            Fiber::suspend();
-        } catch (RethrowExceptionInterface $e) {
-            $className = \get_class($e);
-            throw new $className($e->getMessage(), $e->getCode(), $e);
-        }
-    }
-
-    /**
-     * Suspend the current fiber until the event loop becomes empty or will sleeps while
-     * waiting for future events.
-     * 
-     * @param null|float $timeout 
-     * @return void
-     */
-    public static function idle(?float $timeout=null): void {
-        $driver = self::getDriver();
-        $fiber = $driver->getCurrentFiber();
-        if ($fiber === null) {
-            return;
-        }
-        $timeout = $timeout ?? self::getDefaultTimeout();
-        $driver->whenIdle($timeout, $fiber);
-        try {
-            self::suspend();
-        } catch (TimeoutException) {
-            // Timeouts are not errors
-        }
-    }
-
-    /**
-     * Make any stream resource context switch between coroutines when
-     * they would block.
-     * 
-     * @param mixed $resource 
-     * @return false|resource 
-     */
-    public static function io($resource) {
-        if (!\is_resource($resource) || \get_resource_type($resource) !== 'stream') {
-            return $resource;
-        }
-        return AsyncStream::wrap($resource);
-    }
-
-    /**
-     * Utility function to suspend the current fiber until a stream resource becomes readable,
-     * by wrapping `phasync::stream($resource, $timeout, phasync::READABLE)`.
-     * 
-     * @param resource $resource 
-     * @param null|float $timeout 
-     * @return void 
-     * @throws FiberError 
-     * @throws Throwable 
-     */
-    public static function readable(mixed $resource, ?float $timeout=null): void {
-        self::stream($resource, self::READABLE, $timeout);
-    }
-
-    /**
-     * Utility function to suspend the current fiber until a stream resource becomes readable,
-     * by wrapping `phasync::stream($resource, $timeout, phasync::WRITABLE)`.
-     * 
-     * @param resource $resource 
-     * @param null|float $timeout 
-     * @return void 
-     * @throws FiberError 
-     * @throws Throwable 
-     */
-    public static function writable(mixed $resource, ?float $timeout=null): void {
-        self::stream($resource, self::WRITABLE, $timeout);
-    }
-
-    /**
-     * Block the coroutine until the stream resource becomes readable, writable or raises
-     * an exception or any combination of these.
-     * 
-     * The bitmaps use self::READABLE, self::WRITABLE and self::EXCEPT.
-     * 
-     * @param mixed $resource 
-     * @param int $mode A bitmap indicating which events on the resource that should resume the coroutine.
-     * @param float|null $timeout 
-     * @return int A bitmap indicating which events on the resource that was raised
-     */
-    public static function stream(mixed $resource, int $mode = self::READABLE|self::WRITABLE, ?float $timeout=null): int {
-        if (!\is_resource($resource) || \get_resource_type($resource) != 'stream') {
-            return 0;
-        }
-        if ($mode & self::READABLE) {
-            $metaData = \stream_get_meta_data($resource);
-            if ($metaData['unread_bytes'] > 0) {
-                // Avoid the event loop
-                self::preempt();
-                return self::READABLE;
-            }
-        }
-        // check using the event loop
-        $driver = self::getDriver();
-        $fiber = $driver->getCurrentFiber();
-        if ($fiber === null) {
-            // simulate the behavior
-            $stopTime = microtime(true) + ($timeout ?? self::getDefaultTimeout());
-            while (true) {
-                $r = $w = $e = [];
-                if ($mode & self::READABLE) {
-                    $r[] = $resource;
-                }
-                if ($mode & self::WRITABLE) {
-                    $w[] = $resource;
-                }
-                if ($mode & self::EXCEPT) {
-                    $e[] = $resource;
-                }
-                $count = \stream_select($r, $w, $e, 0, 1000000);
-                if (\is_int($count) && $count > 0) {                    
-                    $result = 0;
-                    if (!empty($r)) {
-                        $result |= self::READABLE;
-                    }
-                    if (!empty($w)) {
-                        $result |= self::WRITABLE;
-                    }
-                    if (!empty($e)) {
-                        $result |= self::EXCEPT;
-                    }
-                    return $result;
-                }
-                if ($stopTime < microtime(true)) {
-                    throw new TimeoutException("The operation timed out");
-                }
-            }
-        }
-        $timeout = $timeout ?? self::getDefaultTimeout();
-        $driver->whenResourceActivity($resource, $mode, $timeout, $fiber);
-        self::suspend();
-        return $driver->getLastResourceState($resource);
-    }
-
-    /**
-     * Check immediately if the stream resource can be read, written or
-     * is in an except state.
-     * 
-     * @internal
-     * @param mixed $resource 
-     * @return int 
-     * @throws InvalidArgumentException 
-     * @throws RuntimeException 
-     */
-    public static function streamPoll($resource): int {
-        if (!\is_resource($resource) || \get_resource_type($resource) !== 'stream') {
-            throw new InvalidArgumentException("Expecting a valid stream resource");
-        }
-        $r = $w = $e = [$resource];
-        $count = \stream_select($r, $w, $e, 0, 0);
-        if ($count === false) {
-            throw new RuntimeException("Unable to poll stream resource");
-        }
-        $result = 0;
-        if (!empty($r)) $result |= self::READABLE;
-        if (!empty($w)) $result |= self::WRITABLE;
-        if (!empty($e)) $result |= self::EXCEPT;
-        return $result;
-    }
-
-    /**
-     * Creates a channel pair which can be used to communicate between multiple
-     * coroutines. Channels should be used to pass serializable data, to support
-     * passing channels to worker processes, but it is possible to pass more
-     * complex data if you are certain the data will not be passed to other
-     * processes.
-     * 
-     * If a function is passed in either argument, it will be run a coroutine
-     * with the ReadChannelInterface or the WriteChannelInterface as the first
-     * argument.
-     * 
-     * @param null|ReadChannelInterface $read 
-     * @param null|WriteChannelInterface $write 
-     * @param int $bufferSize 
-     * @return void 
-     */
-    public static function channel(?ReadChannelInterface &$read, ?WriteChannelInterface &$write, int $bufferSize=0): void {
-        if ($bufferSize === 0) {
-            $channel = new ChannelUnbuffered();            
-            $read = new ReadChannel($channel);
-            $write = new WriteChannel($channel);
-        } else {
-            $channel = new ChannelBuffered($bufferSize);
-            $read = new ReadChannel($channel);
-            $write = new WriteChannel($channel);
-        }
-    }
-
-    /**
-     * A publisher works like channels, but supports many subscribing coroutines
-     * concurrently.
-     * 
-     * @param null|Subscribers $subscribers 
-     * @param null|WriteChannelInterface $publisher 
-     */
-    public static function publisher(?Subscribers &$subscribers, ?WriteChannelInterface &$publisher): void {
-        self::channel($internalReadChannel, $publisher, 0);
-        $subscribers = new Subscribers($internalReadChannel);
-    }
-
-    /**
-     * Wait groups are used to coordinate multiple coroutines. A coroutine can add work
-     * to the wait group when the coroutine begins processing the task, and then notify
-     * the wait group that the work is done.
-     * 
-     * @deprecated It's generally better to just construct `new WaitGroup()`.
-     * @return WaitGroup 
-     */
-    public static function waitGroup(): WaitGroup {
-        return new WaitGroup();
-    }
-
-    /**
-     * Signal all coroutines that are waiting for an event represented
-     * by the object $signal to resume.
-     * 
-     * @param object $signal 
-     * @return int The number of resumed fibers. 
-     */
-    public static function raiseFlag(object $signal): int {
-        return self::getDriver()->raiseFlag($signal);
-    }
-
-    /**
-     * Pause execution of the current coroutine until an event is signalled
-     * represented by the object $signal. If the timeout is reached, this function
-     * throws TimeoutException.
-     * 
-     * @param object $signal 
-     * @param float|null $timeout 
-     * @return void 
-     * @throws TimeoutException if the timeout is reached.
-     * @throws Throwable 
-     */
-    public static function awaitFlag(object $signal, ?float $timeout=null): void {
-        $driver = self::getDriver();
-        $fiber = $driver->getCurrentFiber();
-        if ($fiber === null) {
-            throw new LogicException("Can only await flags from within a coroutine");
-        }
-
-        $driver->whenFlagged($signal, $timeout ?? self::getDefaultTimeout(), $fiber);
-        self::suspend();    
-    }
-
-    /**
-     * Enqueue a Fiber with the event loop while throwing an exception in it. This is
-     * an internal function intended for advanced use cases and the API may change 
-     * without notice.
-     * 
-     * @internal
-     * @param Fiber $fiber 
-     * @param null|Throwable $exception 
-     * @return void 
-     */
-    public static function enqueueWithException(Fiber $fiber, Throwable $exception): void {
-        self::getDriver()->enqueueWithException($fiber, $exception);
-    }
-
-    /**
-     * Enqueue a Fiber with the event loop. This is an internal function intended
-     * for advanced use cases and the API may change without notice.
-     * 
-     * @internal
-     * @param Fiber $fiber 
-     * @param mixed $value 
-     * @return void 
-     */
-    public static function enqueue(Fiber $fiber): void {
-        self::getDriver()->enqueue($fiber);
-    }
-
-    /**
-     * Get the currently running coroutine. If there is no currently
-     * running coroutine, throws LogicException.
-     * 
-     * @return Fiber 
-     * @throws LogicException 
-     */
-    public static function getFiber(): Fiber {
-        $fiber = self::getDriver()->getCurrentFiber();
-        if (!$fiber) {
-            throw new LogicException("This function can not be used outside of a coroutine");
-        }
-        return $fiber;
-    }
-
-    /**
-     * Get the context of the currently running coroutine. The there is no
-     * currently running coroutine, throws LogicException.
-     * 
-     * @return ContextInterface 
-     * @throws LogicException 
-     */
-    public static function getContext(): ContextInterface {
-        $context = self::getDriver()->getContext(self::getFiber());
-        if (!$context) {
-            throw new LogicException("This function can only be used inside a `phasync` coroutine");
-        }
-        return $context;
-    }
-
-    /**
-     * Register a callback to be invoked whenever an application enters the event
-     * loop via the top level `phasync::run()` call. 
-     * 
-     * @see phasync::onExit()
-     * 
-     * @param Closure $enterCallback 
-     * @return void 
-     */
-    public static function onEnter(Closure $enterCallback): void {
-        self::$onEnterCallbacks[] = $enterCallback;
-    }
-
-    /**
-     * Register a callback to be invoked whenever an application exits the event
-     * loop after a `phasync::run()` call.
-     * 
-     * @see phasync::onEnter()
-     * 
-     * @param Closure $exitCallback 
-     * @return void 
-     */
-    public static function onExit(Closure $exitCallback): void {
-        self::$onExitCallbacks[] = $exitCallback;
-    }
-
-    /**
-     * Set the interval between every time the {@see phasync::preempt()}
-     * function will cause the coroutine to suspend running.
-     * 
-     * @param int $microseconds 
-     * @return void 
-     */
-    public static function setPreemptInterval(int $microseconds): void {
-        self::$preemptInterval = \max(0, $microseconds * 1000);
-    }
-
-    /**
-     * Configures handling of promises from other frameworks. The
-     * `$promiseHandlerFunction` returns `false` if the value in
-     * the first argument is not a promise. If it is a promise,
-     * it attaches the `onFulfilled` and/or `onRejected` callbacks
-     * from the second and third argument and returns true.
-     * 
-     * @param Closure{mixed, Closure?, Closure?, bool} $promiseHandlerFunction
-     * @return void 
-     */
-    public static function setPromiseHandler(Closure $promiseHandlerFunction): void {
-        self::$promiseHandlerFunction = $promiseHandlerFunction;
-    }
-
-    /**
-     * Returns the current promise handler function. This enables extending
-     * the functionality of the existing promise handler without losing the
-     * other integrations. {@see phasync::setPromiseHandler()} for documentation
-     * on the function signature.
-     * 
-     * @return Closure 
-     */
-    public static function getPromiseHandler(): Closure {
-        if (self::$promiseHandlerFunction === null) {
-            self::$promiseHandlerFunction = static function(mixed $promiseLike, ?Closure $onFulfilled=null, ?Closure $onRejected=null): bool {
-                if (!\is_object($promiseLike) || !\method_exists($promiseLike, 'then')) {
-                    return false;
-                }
-                $rm = new \ReflectionMethod($promiseLike, 'then');
-                if ($rm->isStatic()) {
-                    return false;
-                }
-                $onRejectedHandled = false;
-                foreach ($rm->getParameters() as $index => $rp) {
-                    if ($rp->hasType()) {
-                        $rt = $rp->getType();
-                        if ($rt instanceof \ReflectionNamedType) {
-                            if (
-                                $rt->getName() !== 'mixed' &&
-                                $rt->getName() !== 'callable' &&
-                                $rt->getName() !== \Closure::class
-                            ) {
-                                return false;
-                            }
-                        } else {
-                            // mixed type apparently
-                        }
-                    }
-                    if ($rp->isVariadic()) {                        
-                        // Can handle many arguments of this type
-                        $onRejectedHandled = true;
-                        break;
-                    }
-                    if ($index === 1) {
-                        $onRejectedHandled = true;
-                        // Can handle at least two arguments of this type
-                        break;
-                    }
-                }
-                
-                if ($onRejected !== null && !$onRejectedHandled) {
-                    // The promise does not handle $onRejected in the `then`
-                    // method, so see if we find a `catch` method.
-                    if (\method_exists($promiseLike, 'catch')) {
-                        if ($onFulfilled !== null) {
-                            $promiseLike->then($onFulfilled);
-                        }
-                        $promiseLike->catch($onRejected);
-                        return true;
-                    }
-                    return false;
-                }
-
-                if ($onFulfilled !== null && $onRejected !== null) {
-                    $promiseLike->then($onFulfilled, $onRejected);
-                } elseif ($onFulfilled !== null) {
-                    $promiseLike->then($onFulfilled);
-                } elseif ($onRejected !== null) {
-                    $promiseLike->then(null, $onRejected);
-                }
-        
-                return true;
-            };
-        }
-        return self::$promiseHandlerFunction;
-    }
-
-    /**
-     * Set the driver implementation for the event loop. This must be
-     * configured before this API is used and will throw a LogicException
-     * if the driver has been implicitly set.
-     * 
-     * @param DriverInterface $driver 
-     * @return void 
-     * @throws LogicException 
-     */
-    public static function setDriver(DriverInterface $driver): void {
-        if (self::$driver !== null) {
-            throw new LogicException("The driver must be set before any async functionality is used");
-        }
-
-        self::$driver = $driver;
-    }
-
-    /**
-     * Set the default timeout for coroutine blocking operations. When
-     * a coroutine blocking operation times out, a TimeoutException
-     * is thrown.
-     * 
-     * @param float $timeout 
-     * @return void 
-     */
-    public static function setDefaultTimeout(float $timeout): void {
-        self::$timeout = $timeout;
-    }
-
-    /**
-     * Get the configured default timeout, which is used by all coroutine
-     * blocking functions unless a custom timeout is specified.
-     * 
-     * @return float 
-     */
-    public static function getDefaultTimeout(): float {
-        return self::$timeout;
-    }
-
-    /**
-     * There should be no unhandled exceptions. However, in certain scenarios
-     * there exists a possibility for unhandled exceptions to occur. This method
-     * ensures that the exception will be logged or thrown out of the event loop
-     * from the `phasync::run()` function.
-     *
-     * @deprecated This function will be removed when it is certain that phasync handles all edge cases.
-     * @internal
-     * @param Throwable $exception 
-     * @return void 
-     */
-    public static function logUnhandledException(Throwable $exception): void {        
-        \error_log("UNHANDLED EXCEPTION:\n" . $exception->__toString() . "\nLogged from:" . (new \Exception())->getTraceAsString(), $exception->getCode());
-    }    
-
-    /**
-     * Returns the driver instance for the application.
-     * 
-     * @return DriverInterface 
-     */
-    private static function getDriver(): DriverInterface {
-        if (self::$driver === null) {
-            self::$driver = new StreamSelectDriver();
-        }
-        return self::$driver;
-    }
-
-    /**
-     * Integrate with Promise like objects.
-     * 
-     * @param mixed $promiseLike 
-     * @param null|Closure $onFulfilled 
-     * @param null|Closure $onRejected 
-     * @return bool 
-     */
-    private static function handlePromise(mixed $promiseLike, ?Closure $onFulfilled=null, ?Closure $onRejected=null): bool {
-        return (self::getPromiseHandler())($promiseLike, $onFulfilled, $onRejected);
-    }
-
-}
->>>>>>> 600bc102
+}